/*
 * sgen-gc.c: Simple generational GC.
 *
 * Author:
 * 	Paolo Molaro (lupus@ximian.com)
 *
 * Copyright 2005-2010 Novell, Inc (http://www.novell.com)
 *
 * Thread start/stop adapted from Boehm's GC:
 * Copyright (c) 1994 by Xerox Corporation.  All rights reserved.
 * Copyright (c) 1996 by Silicon Graphics.  All rights reserved.
 * Copyright (c) 1998 by Fergus Henderson.  All rights reserved.
 * Copyright (c) 2000-2004 by Hewlett-Packard Company.  All rights reserved.
 *
 * THIS MATERIAL IS PROVIDED AS IS, WITH ABSOLUTELY NO WARRANTY EXPRESSED
 * OR IMPLIED.  ANY USE IS AT YOUR OWN RISK.
 *
 * Permission is hereby granted to use or copy this program
 * for any purpose,  provided the above notices are retained on all copies.
 * Permission to modify the code and to distribute modified code is granted,
 * provided the above notices are retained, and a notice that the code was
 * modified is included with the above copyright notice.
 *
 *
 * Copyright 2001-2003 Ximian, Inc
 * Copyright 2003-2010 Novell, Inc.
 * 
 * Permission is hereby granted, free of charge, to any person obtaining
 * a copy of this software and associated documentation files (the
 * "Software"), to deal in the Software without restriction, including
 * without limitation the rights to use, copy, modify, merge, publish,
 * distribute, sublicense, and/or sell copies of the Software, and to
 * permit persons to whom the Software is furnished to do so, subject to
 * the following conditions:
 * 
 * The above copyright notice and this permission notice shall be
 * included in all copies or substantial portions of the Software.
 * 
 * THE SOFTWARE IS PROVIDED "AS IS", WITHOUT WARRANTY OF ANY KIND,
 * EXPRESS OR IMPLIED, INCLUDING BUT NOT LIMITED TO THE WARRANTIES OF
 * MERCHANTABILITY, FITNESS FOR A PARTICULAR PURPOSE AND
 * NONINFRINGEMENT. IN NO EVENT SHALL THE AUTHORS OR COPYRIGHT HOLDERS BE
 * LIABLE FOR ANY CLAIM, DAMAGES OR OTHER LIABILITY, WHETHER IN AN ACTION
 * OF CONTRACT, TORT OR OTHERWISE, ARISING FROM, OUT OF OR IN CONNECTION
 * WITH THE SOFTWARE OR THE USE OR OTHER DEALINGS IN THE SOFTWARE.
 *
 *
 * Important: allocation provides always zeroed memory, having to do
 * a memset after allocation is deadly for performance.
 * Memory usage at startup is currently as follows:
 * 64 KB pinned space
 * 64 KB internal space
 * size of nursery
 * We should provide a small memory config with half the sizes
 *
 * We currently try to make as few mono assumptions as possible:
 * 1) 2-word header with no GC pointers in it (first vtable, second to store the
 *    forwarding ptr)
 * 2) gc descriptor is the second word in the vtable (first word in the class)
 * 3) 8 byte alignment is the minimum and enough (not true for special structures (SIMD), FIXME)
 * 4) there is a function to get an object's size and the number of
 *    elements in an array.
 * 5) we know the special way bounds are allocated for complex arrays
 * 6) we know about proxies and how to treat them when domains are unloaded
 *
 * Always try to keep stack usage to a minimum: no recursive behaviour
 * and no large stack allocs.
 *
 * General description.
 * Objects are initially allocated in a nursery using a fast bump-pointer technique.
 * When the nursery is full we start a nursery collection: this is performed with a
 * copying GC.
 * When the old generation is full we start a copying GC of the old generation as well:
 * this will be changed to mark&sweep with copying when fragmentation becomes to severe
 * in the future.  Maybe we'll even do both during the same collection like IMMIX.
 *
 * The things that complicate this description are:
 * *) pinned objects: we can't move them so we need to keep track of them
 * *) no precise info of the thread stacks and registers: we need to be able to
 *    quickly find the objects that may be referenced conservatively and pin them
 *    (this makes the first issues more important)
 * *) large objects are too expensive to be dealt with using copying GC: we handle them
 *    with mark/sweep during major collections
 * *) some objects need to not move even if they are small (interned strings, Type handles):
 *    we use mark/sweep for them, too: they are not allocated in the nursery, but inside
 *    PinnedChunks regions
 */

/*
 * TODO:

 *) we could have a function pointer in MonoClass to implement
  customized write barriers for value types

 *) investigate the stuff needed to advance a thread to a GC-safe
  point (single-stepping, read from unmapped memory etc) and implement it.
  This would enable us to inline allocations and write barriers, for example,
  or at least parts of them, like the write barrier checks.
  We may need this also for handling precise info on stacks, even simple things
  as having uninitialized data on the stack and having to wait for the prolog
  to zero it. Not an issue for the last frame that we scan conservatively.
  We could always not trust the value in the slots anyway.

 *) modify the jit to save info about references in stack locations:
  this can be done just for locals as a start, so that at least
  part of the stack is handled precisely.

 *) test/fix endianess issues

 *) Implement a card table as the write barrier instead of remembered
    sets?  Card tables are not easy to implement with our current
    memory layout.  We have several different kinds of major heap
    objects: Small objects in regular blocks, small objects in pinned
    chunks and LOS objects.  If we just have a pointer we have no way
    to tell which kind of object it points into, therefore we cannot
    know where its card table is.  The least we have to do to make
    this happen is to get rid of write barriers for indirect stores.
    (See next item)

 *) Get rid of write barriers for indirect stores.  We can do this by
    telling the GC to wbarrier-register an object once we do an ldloca
    or ldelema on it, and to unregister it once it's not used anymore
    (it can only travel downwards on the stack).  The problem with
    unregistering is that it needs to happen eventually no matter
    what, even if exceptions are thrown, the thread aborts, etc.
    Rodrigo suggested that we could do only the registering part and
    let the collector find out (pessimistically) when it's safe to
    unregister, namely when the stack pointer of the thread that
    registered the object is higher than it was when the registering
    happened.  This might make for a good first implementation to get
    some data on performance.

 *) Some sort of blacklist support?  Blacklists is a concept from the
    Boehm GC: if during a conservative scan we find pointers to an
    area which we might use as heap, we mark that area as unusable, so
    pointer retention by random pinning pointers is reduced.

 *) experiment with max small object size (very small right now - 2kb,
    because it's tied to the max freelist size)

  *) add an option to mmap the whole heap in one chunk: it makes for many
     simplifications in the checks (put the nursery at the top and just use a single
     check for inclusion/exclusion): the issue this has is that on 32 bit systems it's
     not flexible (too much of the address space may be used by default or we can't
     increase the heap as needed) and we'd need a race-free mechanism to return memory
     back to the system (mprotect(PROT_NONE) will still keep the memory allocated if it
     was written to, munmap is needed, but the following mmap may not find the same segment
     free...)

 *) memzero the major fragments after restarting the world and optionally a smaller
    chunk at a time

 *) investigate having fragment zeroing threads

 *) separate locks for finalization and other minor stuff to reduce
    lock contention

 *) try a different copying order to improve memory locality

 *) a thread abort after a store but before the write barrier will
    prevent the write barrier from executing

 *) specialized dynamically generated markers/copiers

 *) Dynamically adjust TLAB size to the number of threads.  If we have
    too many threads that do allocation, we might need smaller TLABs,
    and we might get better performance with larger TLABs if we only
    have a handful of threads.  We could sum up the space left in all
    assigned TLABs and if that's more than some percentage of the
    nursery size, reduce the TLAB size.

 *) Explore placing unreachable objects on unused nursery memory.
	Instead of memset'ng a region to zero, place an int[] covering it.
	A good place to start is add_nursery_frag. The tricky thing here is
	placing those objects atomically outside of a collection.


 */
#include "config.h"
#ifdef HAVE_SGEN_GC

#include <unistd.h>
#include <stdio.h>
#include <string.h>
#include <semaphore.h>
#include <signal.h>
#include <errno.h>
#include <assert.h>
#ifdef __MACH__
#undef _XOPEN_SOURCE
#endif
#include <pthread.h>
#ifdef __MACH__
#define _XOPEN_SOURCE
#endif
#include "metadata/metadata-internals.h"
#include "metadata/class-internals.h"
#include "metadata/gc-internal.h"
#include "metadata/object-internals.h"
#include "metadata/threads.h"
#include "metadata/sgen-gc.h"
#include "metadata/sgen-cardtable.h"
#include "metadata/sgen-protocol.h"
#include "metadata/sgen-archdep.h"
#include "metadata/sgen-bridge.h"
#include "metadata/mono-gc.h"
#include "metadata/method-builder.h"
#include "metadata/profiler-private.h"
#include "metadata/monitor.h"
#include "metadata/threadpool-internals.h"
#include "metadata/mempool-internals.h"
#include "metadata/marshal.h"
#include "utils/mono-mmap.h"
#include "utils/mono-time.h"
#include "utils/mono-semaphore.h"
#include "utils/mono-counters.h"
#include "utils/mono-proclib.h"

#include <mono/utils/memcheck.h>

#if defined(__MACH__)
#include "utils/mach-support.h"
#endif

#define OPDEF(a,b,c,d,e,f,g,h,i,j) \
	a = i,

enum {
#include "mono/cil/opcode.def"
	CEE_LAST
};

#undef OPDEF

#undef pthread_create
#undef pthread_join
#undef pthread_detach

/*
 * ######################################################################
 * ########  Types and constants used by the GC.
 * ######################################################################
 */

static int gc_initialized = 0;
/* If set, do a minor collection before every X allocation */
static guint32 collect_before_allocs = 0;
/* If set, do a heap consistency check before each minor collection */
static gboolean consistency_check_at_minor_collection = FALSE;
/* If set, check that there are no references to the domain left at domain unload */
static gboolean xdomain_checks = FALSE;
/* If not null, dump the heap after each collection into this file */
static FILE *heap_dump_file = NULL;
/* If set, mark stacks conservatively, even if precise marking is possible */
static gboolean conservative_stack_mark = FALSE;
/* If set, do a plausibility check on the scan_starts before and after
   each collection */
static gboolean do_scan_starts_check = FALSE;

#ifdef HEAVY_STATISTICS
static long long stat_objects_alloced = 0;
static long long stat_bytes_alloced = 0;
long long stat_objects_alloced_degraded = 0;
long long stat_bytes_alloced_degraded = 0;
static long long stat_bytes_alloced_los = 0;

long long stat_copy_object_called_nursery = 0;
long long stat_objects_copied_nursery = 0;
long long stat_copy_object_called_major = 0;
long long stat_objects_copied_major = 0;

long long stat_scan_object_called_nursery = 0;
long long stat_scan_object_called_major = 0;

long long stat_nursery_copy_object_failed_from_space = 0;
long long stat_nursery_copy_object_failed_forwarded = 0;
long long stat_nursery_copy_object_failed_pinned = 0;

static long long stat_store_remsets = 0;
static long long stat_store_remsets_unique = 0;
static long long stat_saved_remsets_1 = 0;
static long long stat_saved_remsets_2 = 0;
static long long stat_local_remsets_processed = 0;
static long long stat_global_remsets_added = 0;
static long long stat_global_remsets_readded = 0;
static long long stat_global_remsets_processed = 0;
static long long stat_global_remsets_discarded = 0;

static long long stat_wasted_fragments_used = 0;
static long long stat_wasted_fragments_bytes = 0;

static int stat_wbarrier_set_field = 0;
static int stat_wbarrier_set_arrayref = 0;
static int stat_wbarrier_arrayref_copy = 0;
static int stat_wbarrier_generic_store = 0;
static int stat_wbarrier_generic_store_remset = 0;
static int stat_wbarrier_set_root = 0;
static int stat_wbarrier_value_copy = 0;
static int stat_wbarrier_object_copy = 0;
#endif

static long long stat_pinned_objects = 0;

static long long time_minor_pre_collection_fragment_clear = 0;
static long long time_minor_pinning = 0;
static long long time_minor_scan_remsets = 0;
static long long time_minor_scan_card_table = 0;
static long long time_minor_scan_pinned = 0;
static long long time_minor_scan_registered_roots = 0;
static long long time_minor_scan_thread_data = 0;
static long long time_minor_finish_gray_stack = 0;
static long long time_minor_fragment_creation = 0;

static long long time_major_pre_collection_fragment_clear = 0;
static long long time_major_pinning = 0;
static long long time_major_scan_pinned = 0;
static long long time_major_scan_registered_roots = 0;
static long long time_major_scan_thread_data = 0;
static long long time_major_scan_alloc_pinned = 0;
static long long time_major_scan_finalized = 0;
static long long time_major_scan_big_objects = 0;
static long long time_major_finish_gray_stack = 0;
static long long time_major_free_bigobjs = 0;
static long long time_major_los_sweep = 0;
static long long time_major_sweep = 0;
static long long time_major_fragment_creation = 0;

#define DEBUG(level,a) do {if (G_UNLIKELY ((level) <= SGEN_MAX_DEBUG_LEVEL && (level) <= gc_debug_level)) a;} while (0)

int gc_debug_level = 0;
FILE* gc_debug_file;

/*
void
mono_gc_flush_info (void)
{
	fflush (gc_debug_file);
}
*/

/*
 * Define this to allow the user to change the nursery size by
 * specifying its value in the MONO_GC_PARAMS environmental
 * variable. See mono_gc_base_init for details.
 */
#define USER_CONFIG 1

#define TV_DECLARE SGEN_TV_DECLARE
#define TV_GETTIME SGEN_TV_GETTIME
#define TV_ELAPSED SGEN_TV_ELAPSED
#define TV_ELAPSED_MS SGEN_TV_ELAPSED_MS

#define ALIGN_TO(val,align) ((((guint64)val) + ((align) - 1)) & ~((align) - 1))

/* The method used to clear the nursery */
/* Clearing at nursery collections is the safest, but has bad interactions with caches.
 * Clearing at TLAB creation is much faster, but more complex and it might expose hard
 * to find bugs.
 */
typedef enum {
	CLEAR_AT_GC,
	CLEAR_AT_TLAB_CREATION
} NurseryClearPolicy;

static NurseryClearPolicy nursery_clear_policy = CLEAR_AT_TLAB_CREATION;

/*
 * The young generation is divided into fragments. This is because
 * we can hand one fragments to a thread for lock-less fast alloc and
 * because the young generation ends up fragmented anyway by pinned objects.
 * Once a collection is done, a list of fragments is created. When doing
 * thread local alloc we use smallish nurseries so we allow new threads to
 * allocate memory from gen0 without triggering a collection. Threads that
 * are found to allocate lots of memory are given bigger fragments. This
 * should make the finalizer thread use little nursery memory after a while.
 * We should start assigning threads very small fragments: if there are many
 * threads the nursery will be full of reserved space that the threads may not
 * use at all, slowing down allocation speed.
 * Thread local allocation is done from areas of memory Hotspot calls Thread Local 
 * Allocation Buffers (TLABs).
 */
typedef struct _Fragment Fragment;

struct _Fragment {
	Fragment *next;
	char *fragment_start;
	char *fragment_limit; /* the current soft limit for allocation */
	char *fragment_end;
};

/* the runtime can register areas of memory as roots: we keep two lists of roots,
 * a pinned root set for conservatively scanned roots and a normal one for
 * precisely scanned roots (currently implemented as a single list).
 */
typedef struct _RootRecord RootRecord;
struct _RootRecord {
	RootRecord *next;
	char *start_root;
	char *end_root;
	mword root_desc;
};

/*
 * We're never actually using the first element.  It's always set to
 * NULL to simplify the elimination of consecutive duplicate
 * entries.
 */
#define STORE_REMSET_BUFFER_SIZE	1024

typedef struct _GenericStoreRememberedSet GenericStoreRememberedSet;
struct _GenericStoreRememberedSet {
	GenericStoreRememberedSet *next;
	/* We need one entry less because the first entry of store
	   remset buffers is always a dummy and we don't copy it. */
	gpointer data [STORE_REMSET_BUFFER_SIZE - 1];
};

/* we have 4 possible values in the low 2 bits */
enum {
	REMSET_LOCATION, /* just a pointer to the exact location */
	REMSET_RANGE,    /* range of pointer fields */
	REMSET_OBJECT,   /* mark all the object for scanning */
	REMSET_VTYPE,    /* a valuetype array described by a gc descriptor and a count */
	REMSET_TYPE_MASK = 0x3
};

#ifdef HAVE_KW_THREAD
static __thread RememberedSet *remembered_set MONO_TLS_FAST;
#endif
static pthread_key_t remembered_set_key;
static RememberedSet *global_remset;
static RememberedSet *freed_thread_remsets;
static GenericStoreRememberedSet *generic_store_remsets = NULL;

/*A two slots cache for recently inserted remsets */
static gpointer global_remset_cache [2];

/* FIXME: later choose a size that takes into account the RememberedSet struct
 * and doesn't waste any alloc paddin space.
 */
#define DEFAULT_REMSET_SIZE 1024
static RememberedSet* alloc_remset (int size, gpointer id);

#define object_is_forwarded	SGEN_OBJECT_IS_FORWARDED
#define object_is_pinned	SGEN_OBJECT_IS_PINNED
#define pin_object		SGEN_PIN_OBJECT
#define unpin_object		SGEN_UNPIN_OBJECT

#define ptr_in_nursery(p)	(SGEN_PTR_IN_NURSERY ((p), DEFAULT_NURSERY_BITS, nursery_start, nursery_real_end))

#define LOAD_VTABLE	SGEN_LOAD_VTABLE

static const char*
safe_name (void* obj)
{
	MonoVTable *vt = (MonoVTable*)LOAD_VTABLE (obj);
	return vt->klass->name;
}

#define safe_object_get_size	mono_sgen_safe_object_get_size

const char*
mono_sgen_safe_name (void* obj)
{
	return safe_name (obj);
}

/*
 * ######################################################################
 * ########  Global data.
 * ######################################################################
 */
static LOCK_DECLARE (gc_mutex);
static int gc_disabled = 0;
static int num_minor_gcs = 0;
static int num_major_gcs = 0;

static gboolean use_cardtable;

#ifdef USER_CONFIG

/* good sizes are 512KB-1MB: larger ones increase a lot memzeroing time */
#define DEFAULT_NURSERY_SIZE (default_nursery_size)
static int default_nursery_size = (1 << 22);
#ifdef SGEN_ALIGN_NURSERY
/* The number of trailing 0 bits in DEFAULT_NURSERY_SIZE */
#define DEFAULT_NURSERY_BITS (default_nursery_bits)
static int default_nursery_bits = 22;
#endif

#else

#define DEFAULT_NURSERY_SIZE (4*1024*1024)
#ifdef SGEN_ALIGN_NURSERY
#define DEFAULT_NURSERY_BITS 22
#endif

#endif

#ifndef SGEN_ALIGN_NURSERY
#define DEFAULT_NURSERY_BITS -1
#endif

#define MIN_MINOR_COLLECTION_ALLOWANCE	(DEFAULT_NURSERY_SIZE * 4)

#define SCAN_START_SIZE	SGEN_SCAN_START_SIZE

/* the minimum size of a fragment that we consider useful for allocation */
#define FRAGMENT_MIN_SIZE (512)

static mword pagesize = 4096;
static mword nursery_size;
static int degraded_mode = 0;

static mword total_alloc = 0;
/* use this to tune when to do a major/minor collection */
static mword memory_pressure = 0;
static mword minor_collection_allowance;
static int minor_collection_sections_alloced = 0;

static GCMemSection *nursery_section = NULL;
static mword lowest_heap_address = ~(mword)0;
static mword highest_heap_address = 0;

static LOCK_DECLARE (interruption_mutex);
static LOCK_DECLARE (global_remset_mutex);
static LOCK_DECLARE (pin_queue_mutex);

#define LOCK_GLOBAL_REMSET pthread_mutex_lock (&global_remset_mutex)
#define UNLOCK_GLOBAL_REMSET pthread_mutex_unlock (&global_remset_mutex)

#define LOCK_PIN_QUEUE pthread_mutex_lock (&pin_queue_mutex)
#define UNLOCK_PIN_QUEUE pthread_mutex_unlock (&pin_queue_mutex)

typedef struct _FinalizeEntry FinalizeEntry;
struct _FinalizeEntry {
	FinalizeEntry *next;
	void *object;
};

typedef struct _FinalizeEntryHashTable FinalizeEntryHashTable;
struct _FinalizeEntryHashTable {
	FinalizeEntry **table;
	mword size;
	int num_registered;
};

typedef struct _DisappearingLink DisappearingLink;
struct _DisappearingLink {
	DisappearingLink *next;
	void **link;
};

typedef struct _DisappearingLinkHashTable DisappearingLinkHashTable;
struct _DisappearingLinkHashTable {
	DisappearingLink **table;
	mword size;
	int num_links;
};

typedef struct _EphemeronLinkNode EphemeronLinkNode;

struct _EphemeronLinkNode {
	EphemeronLinkNode *next;
	char *array;
};

typedef struct {
       void *key;
       void *value;
} Ephemeron;

int current_collection_generation = -1;

/*
 * The link pointer is hidden by negating each bit.  We use the lowest
 * bit of the link (before negation) to store whether it needs
 * resurrection tracking.
 */
#define HIDE_POINTER(p,t)	((gpointer)(~((gulong)(p)|((t)?1:0))))
#define REVEAL_POINTER(p)	((gpointer)((~(gulong)(p))&~3L))

#define DISLINK_OBJECT(d)	(REVEAL_POINTER (*(d)->link))
#define DISLINK_TRACK(d)	((~(gulong)(*(d)->link)) & 1)

/*
 * The finalizable hash has the object as the key, the 
 * disappearing_link hash, has the link address as key.
 */
static FinalizeEntryHashTable minor_finalizable_hash;
static FinalizeEntryHashTable major_finalizable_hash;
/* objects that are ready to be finalized */
static FinalizeEntry *fin_ready_list = NULL;
static FinalizeEntry *critical_fin_list = NULL;

static DisappearingLinkHashTable minor_disappearing_link_hash;
static DisappearingLinkHashTable major_disappearing_link_hash;

static EphemeronLinkNode *ephemeron_list;

static int num_ready_finalizers = 0;
static int no_finalize = 0;

enum {
	ROOT_TYPE_NORMAL = 0, /* "normal" roots */
	ROOT_TYPE_PINNED = 1, /* roots without a GC descriptor */
	ROOT_TYPE_WBARRIER = 2, /* roots with a write barrier */
	ROOT_TYPE_NUM
};

/* registered roots: the key to the hash is the root start address */
/* 
 * Different kinds of roots are kept separate to speed up pin_from_roots () for example.
 */
static RootRecord **roots_hash [ROOT_TYPE_NUM] = { NULL, NULL };
static int roots_hash_size [ROOT_TYPE_NUM] = { 0, 0, 0 };
static mword roots_size = 0; /* amount of memory in the root set */
static int num_roots_entries [ROOT_TYPE_NUM] = { 0, 0, 0 };

#define GC_ROOT_NUM 32
typedef struct {
	int count;
	void *objects [GC_ROOT_NUM];
	int root_types [GC_ROOT_NUM];
	uintptr_t extra_info [GC_ROOT_NUM];
} GCRootReport;

static void
notify_gc_roots (GCRootReport *report)
{
	if (!report->count)
		return;
	mono_profiler_gc_roots (report->count, report->objects, report->root_types, report->extra_info);
	report->count = 0;
}

static void
add_profile_gc_root (GCRootReport *report, void *object, int rtype, uintptr_t extra_info)
{
	if (report->count == GC_ROOT_NUM)
		notify_gc_roots (report);
	report->objects [report->count] = object;
	report->root_types [report->count] = rtype;
	report->extra_info [report->count++] = (uintptr_t)((MonoVTable*)LOAD_VTABLE (object))->klass;
}

/* 
 * The current allocation cursors
 * We allocate objects in the nursery.
 * The nursery is the area between nursery_start and nursery_real_end.
 * Allocation is done from a Thread Local Allocation Buffer (TLAB). TLABs are allocated
 * from nursery fragments.
 * tlab_next is the pointer to the space inside the TLAB where the next object will 
 * be allocated.
 * tlab_temp_end is the pointer to the end of the temporary space reserved for
 * the allocation: it allows us to set the scan starts at reasonable intervals.
 * tlab_real_end points to the end of the TLAB.
 * nursery_frag_real_end points to the end of the currently used nursery fragment.
 * nursery_first_pinned_start points to the start of the first pinned object in the nursery
 * nursery_last_pinned_end points to the end of the last pinned object in the nursery
 * At the next allocation, the area of the nursery where objects can be present is
 * between MIN(nursery_first_pinned_start, first_fragment_start) and
 * MAX(nursery_last_pinned_end, nursery_frag_real_end)
 */
static char *nursery_start = NULL;

#ifdef HAVE_KW_THREAD
#define TLAB_ACCESS_INIT
#define TLAB_START	tlab_start
#define TLAB_NEXT	tlab_next
#define TLAB_TEMP_END	tlab_temp_end
#define TLAB_REAL_END	tlab_real_end
#define REMEMBERED_SET	remembered_set
#define STORE_REMSET_BUFFER	store_remset_buffer
#define STORE_REMSET_BUFFER_INDEX	store_remset_buffer_index
#define IN_CRITICAL_REGION thread_info->in_critical_region
#else
static pthread_key_t thread_info_key;
#define TLAB_ACCESS_INIT	SgenThreadInfo *__thread_info__ = pthread_getspecific (thread_info_key)
#define TLAB_START	(__thread_info__->tlab_start)
#define TLAB_NEXT	(__thread_info__->tlab_next)
#define TLAB_TEMP_END	(__thread_info__->tlab_temp_end)
#define TLAB_REAL_END	(__thread_info__->tlab_real_end)
#define REMEMBERED_SET	(__thread_info__->remset)
#define STORE_REMSET_BUFFER	(__thread_info__->store_remset_buffer)
#define STORE_REMSET_BUFFER_INDEX	(__thread_info__->store_remset_buffer_index)
#define IN_CRITICAL_REGION (__thread_info__->in_critical_region)
#endif

/* we use the memory barrier only to prevent compiler reordering (a memory constraint may be enough) */
#define ENTER_CRITICAL_REGION do {IN_CRITICAL_REGION = 1;mono_memory_barrier ();} while (0)
#define EXIT_CRITICAL_REGION  do {IN_CRITICAL_REGION = 0;mono_memory_barrier ();} while (0)

/*
 * FIXME: What is faster, a TLS variable pointing to a structure, or separate TLS 
 * variables for next+temp_end ?
 */
#ifdef HAVE_KW_THREAD
static __thread SgenThreadInfo *thread_info;
static __thread char *tlab_start;
static __thread char *tlab_next;
static __thread char *tlab_temp_end;
static __thread char *tlab_real_end;
static __thread gpointer *store_remset_buffer;
static __thread long store_remset_buffer_index;
/* Used by the managed allocator/wbarrier */
static __thread char **tlab_next_addr;
static __thread char *stack_end;
static __thread long *store_remset_buffer_index_addr;
#endif
static char *nursery_next = NULL;
static char *nursery_frag_real_end = NULL;
static char *nursery_real_end = NULL;
static char *nursery_last_pinned_end = NULL;

/* The size of a TLAB */
/* The bigger the value, the less often we have to go to the slow path to allocate a new 
 * one, but the more space is wasted by threads not allocating much memory.
 * FIXME: Tune this.
 * FIXME: Make this self-tuning for each thread.
 */
static guint32 tlab_size = (1024 * 4);

/*How much space is tolerable to be wasted from the current fragment when allocating a new TLAB*/
#define MAX_NURSERY_TLAB_WASTE 512

/* fragments that are free and ready to be used for allocation */
static Fragment *nursery_fragments = NULL;
/* freeelist of fragment structures */
static Fragment *fragment_freelist = NULL;

#define MAX_SMALL_OBJ_SIZE	SGEN_MAX_SMALL_OBJ_SIZE

/* Functions supplied by the runtime to be called by the GC */
static MonoGCCallbacks gc_callbacks;

#define ALLOC_ALIGN		SGEN_ALLOC_ALIGN
#define ALLOC_ALIGN_BITS	SGEN_ALLOC_ALIGN_BITS

#define ALIGN_UP		SGEN_ALIGN_UP

#define MOVED_OBJECTS_NUM 64
static void *moved_objects [MOVED_OBJECTS_NUM];
static int moved_objects_idx = 0;

/* Vtable of the objects used to fill out nursery fragments before a collection */
static MonoVTable *array_fill_vtable;

/*
 * ######################################################################
 * ########  Heap size accounting
 * ######################################################################
 */
/*heap limits*/
static mword max_heap_size = ((mword)0)- ((mword)1);
static mword allocated_heap;

/*Object was pinned during the current collection*/
static mword objects_pinned;

void
mono_sgen_release_space (mword size, int space)
{
	allocated_heap -= size;
}

static size_t
available_free_space (void)
{
	return max_heap_size - MIN (allocated_heap, max_heap_size);
}

gboolean
mono_sgen_try_alloc_space (mword size, int space)
{
	if (available_free_space () < size)
		return FALSE;

	allocated_heap += size;
	return TRUE;
}

static void
init_heap_size_limits (glong max_heap)
{
	if (max_heap == 0)
		return;

	if (max_heap < nursery_size * 4) {
		fprintf (stderr, "max-heap-size must be at least 4 times larger than nursery size.\n");
		exit (1);
	}
	max_heap_size = max_heap - nursery_size;
}

/*
 * ######################################################################
 * ########  Macros and function declarations.
 * ######################################################################
 */

inline static void*
align_pointer (void *ptr)
{
	mword p = (mword)ptr;
	p += sizeof (gpointer) - 1;
	p &= ~ (sizeof (gpointer) - 1);
	return (void*)p;
}

typedef SgenGrayQueue GrayQueue;

typedef void (*CopyOrMarkObjectFunc) (void**, GrayQueue*);
typedef char* (*ScanObjectFunc) (char*, GrayQueue*);

/* forward declarations */
static int stop_world (int generation);
static int restart_world (int generation);
static void scan_thread_data (void *start_nursery, void *end_nursery, gboolean precise);
static void scan_from_remsets (void *start_nursery, void *end_nursery, GrayQueue *queue);
static void scan_from_registered_roots (CopyOrMarkObjectFunc copy_func, char *addr_start, char *addr_end, int root_type, GrayQueue *queue);
static void scan_finalizer_entries (CopyOrMarkObjectFunc copy_func, FinalizeEntry *list, GrayQueue *queue);
static void report_finalizer_roots (void);
static void report_registered_roots (void);
static void find_pinning_ref_from_thread (char *obj, size_t size);
static void update_current_thread_stack (void *start);
static void finalize_in_range (CopyOrMarkObjectFunc copy_func, char *start, char *end, int generation, GrayQueue *queue);
static void add_or_remove_disappearing_link (MonoObject *obj, void **link, gboolean track, int generation);
static void null_link_in_range (CopyOrMarkObjectFunc copy_func, char *start, char *end, int generation, gboolean before_finalization, GrayQueue *queue);
static void null_links_for_domain (MonoDomain *domain, int generation);
static gboolean search_fragment_for_size (size_t size);
static int search_fragment_for_size_range (size_t desired_size, size_t minimum_size);
static void clear_nursery_fragments (char *next);
static void pin_from_roots (void *start_nursery, void *end_nursery);
static int pin_objects_from_addresses (GCMemSection *section, void **start, void **end, void *start_nursery, void *end_nursery, GrayQueue *queue);
static void optimize_pin_queue (int start_slot);
static void clear_remsets (void);
static void clear_tlabs (void);
static void sort_addresses (void **array, int size);
static void drain_gray_stack (GrayQueue *queue);
static void finish_gray_stack (char *start_addr, char *end_addr, int generation, GrayQueue *queue);
static gboolean need_major_collection (mword space_needed);
static void major_collection (const char *reason);

static void mono_gc_register_disappearing_link (MonoObject *obj, void **link, gboolean track);

void describe_ptr (char *ptr);
void check_object (char *start);

static void check_consistency (void);
static void check_major_refs (void);
static void check_scan_starts (void);
static void check_for_xdomain_refs (void);
static void dump_heap (const char *type, int num, const char *reason);

void mono_gc_scan_for_specific_ref (MonoObject *key);

static void init_stats (void);

static int mark_ephemerons_in_range (CopyOrMarkObjectFunc copy_func, char *start, char *end, GrayQueue *queue);
static void clear_unreachable_ephemerons (CopyOrMarkObjectFunc copy_func, char *start, char *end, GrayQueue *queue);
static void null_ephemerons_for_domain (MonoDomain *domain);

SgenMajorCollector major_collector;

#include "sgen-pinning.c"
#include "sgen-pinning-stats.c"
#include "sgen-gray.c"
#include "sgen-workers.c"
#include "sgen-cardtable.c"

/* Root bitmap descriptors are simpler: the lower three bits describe the type
 * and we either have 30/62 bitmap bits or nibble-based run-length,
 * or a complex descriptor, or a user defined marker function.
 */
enum {
	ROOT_DESC_CONSERVATIVE, /* 0, so matches NULL value */
	ROOT_DESC_BITMAP,
	ROOT_DESC_RUN_LEN, 
	ROOT_DESC_COMPLEX,
	ROOT_DESC_USER,
	ROOT_DESC_TYPE_MASK = 0x7,
	ROOT_DESC_TYPE_SHIFT = 3,
};

#define MAKE_ROOT_DESC(type,val) ((type) | ((val) << ROOT_DESC_TYPE_SHIFT))

#define MAX_USER_DESCRIPTORS 16

static gsize* complex_descriptors = NULL;
static int complex_descriptors_size = 0;
static int complex_descriptors_next = 0;
static MonoGCRootMarkFunc user_descriptors [MAX_USER_DESCRIPTORS];
static int user_descriptors_next = 0;

static int
alloc_complex_descriptor (gsize *bitmap, int numbits)
{
	int nwords, res, i;

	numbits = ALIGN_TO (numbits, GC_BITS_PER_WORD);
	nwords = numbits / GC_BITS_PER_WORD + 1;

	LOCK_GC;
	res = complex_descriptors_next;
	/* linear search, so we don't have duplicates with domain load/unload
	 * this should not be performance critical or we'd have bigger issues
	 * (the number and size of complex descriptors should be small).
	 */
	for (i = 0; i < complex_descriptors_next; ) {
		if (complex_descriptors [i] == nwords) {
			int j, found = TRUE;
			for (j = 0; j < nwords - 1; ++j) {
				if (complex_descriptors [i + 1 + j] != bitmap [j]) {
					found = FALSE;
					break;
				}
			}
			if (found) {
				UNLOCK_GC;
				return i;
			}
		}
		i += complex_descriptors [i];
	}
	if (complex_descriptors_next + nwords > complex_descriptors_size) {
		int new_size = complex_descriptors_size * 2 + nwords;
		complex_descriptors = g_realloc (complex_descriptors, new_size * sizeof (gsize));
		complex_descriptors_size = new_size;
	}
	DEBUG (6, fprintf (gc_debug_file, "Complex descriptor %d, size: %d (total desc memory: %d)\n", res, nwords, complex_descriptors_size));
	complex_descriptors_next += nwords;
	complex_descriptors [res] = nwords;
	for (i = 0; i < nwords - 1; ++i) {
		complex_descriptors [res + 1 + i] = bitmap [i];
		DEBUG (6, fprintf (gc_debug_file, "\tvalue: %p\n", (void*)complex_descriptors [res + 1 + i]));
	}
	UNLOCK_GC;
	return res;
}

gsize*
mono_sgen_get_complex_descriptor (GCVTable *vt)
{
	return complex_descriptors + (vt->desc >> LOW_TYPE_BITS);
}

/*
 * Descriptor builders.
 */
void*
mono_gc_make_descr_for_string (gsize *bitmap, int numbits)
{
	return (void*) DESC_TYPE_RUN_LENGTH;
}

void*
mono_gc_make_descr_for_object (gsize *bitmap, int numbits, size_t obj_size)
{
	int first_set = -1, num_set = 0, last_set = -1, i;
	mword desc = 0;
	size_t stored_size = obj_size;
	for (i = 0; i < numbits; ++i) {
		if (bitmap [i / GC_BITS_PER_WORD] & ((gsize)1 << (i % GC_BITS_PER_WORD))) {
			if (first_set < 0)
				first_set = i;
			last_set = i;
			num_set++;
		}
	}
	/*
	 * We don't encode the size of types that don't contain
	 * references because they might not be aligned, i.e. the
	 * bottom two bits might be set, which would clash with the
	 * bits we need to encode the descriptor type.  Since we don't
	 * use the encoded size to skip objects, other than for
	 * processing remsets, in which case only the positions of
	 * references are relevant, this is not a problem.
	 */
	if (first_set < 0)
		return (void*)DESC_TYPE_RUN_LENGTH;
	g_assert (!(stored_size & 0x3));
	if (stored_size <= MAX_SMALL_OBJ_SIZE) {
		/* check run-length encoding first: one byte offset, one byte number of pointers
		 * on 64 bit archs, we can have 3 runs, just one on 32.
		 * It may be better to use nibbles.
		 */
		if (first_set < 0) {
			desc = DESC_TYPE_RUN_LENGTH | (stored_size << 1);
			DEBUG (6, fprintf (gc_debug_file, "Ptrfree descriptor %p, size: %zd\n", (void*)desc, stored_size));
			return (void*) desc;
		} else if (first_set < 256 && num_set < 256 && (first_set + num_set == last_set + 1)) {
			desc = DESC_TYPE_RUN_LENGTH | (stored_size << 1) | (first_set << 16) | (num_set << 24);
			DEBUG (6, fprintf (gc_debug_file, "Runlen descriptor %p, size: %zd, first set: %d, num set: %d\n", (void*)desc, stored_size, first_set, num_set));
			return (void*) desc;
		}
		/* we know the 2-word header is ptr-free */
		if (last_set < SMALL_BITMAP_SIZE + OBJECT_HEADER_WORDS) {
			desc = DESC_TYPE_SMALL_BITMAP | (stored_size << 1) | ((*bitmap >> OBJECT_HEADER_WORDS) << SMALL_BITMAP_SHIFT);
			DEBUG (6, fprintf (gc_debug_file, "Smallbitmap descriptor %p, size: %zd, last set: %d\n", (void*)desc, stored_size, last_set));
			return (void*) desc;
		}
	}
	/* we know the 2-word header is ptr-free */
	if (last_set < LARGE_BITMAP_SIZE + OBJECT_HEADER_WORDS) {
		desc = DESC_TYPE_LARGE_BITMAP | ((*bitmap >> OBJECT_HEADER_WORDS) << LOW_TYPE_BITS);
		DEBUG (6, fprintf (gc_debug_file, "Largebitmap descriptor %p, size: %zd, last set: %d\n", (void*)desc, stored_size, last_set));
		return (void*) desc;
	}
	/* it's a complex object ... */
	desc = DESC_TYPE_COMPLEX | (alloc_complex_descriptor (bitmap, last_set + 1) << LOW_TYPE_BITS);
	return (void*) desc;
}

/* If the array holds references, numbits == 1 and the first bit is set in elem_bitmap */
void*
mono_gc_make_descr_for_array (int vector, gsize *elem_bitmap, int numbits, size_t elem_size)
{
	int first_set = -1, num_set = 0, last_set = -1, i;
	mword desc = vector? DESC_TYPE_VECTOR: DESC_TYPE_ARRAY;
	for (i = 0; i < numbits; ++i) {
		if (elem_bitmap [i / GC_BITS_PER_WORD] & ((gsize)1 << (i % GC_BITS_PER_WORD))) {
			if (first_set < 0)
				first_set = i;
			last_set = i;
			num_set++;
		}
	}
	/* See comment at the definition of DESC_TYPE_RUN_LENGTH. */
	if (first_set < 0)
		return (void*)DESC_TYPE_RUN_LENGTH;
	if (elem_size <= MAX_ELEMENT_SIZE) {
		desc |= elem_size << VECTOR_ELSIZE_SHIFT;
		if (!num_set) {
			return (void*)(desc | VECTOR_SUBTYPE_PTRFREE);
		}
		/* Note: we also handle structs with just ref fields */
		if (num_set * sizeof (gpointer) == elem_size) {
			return (void*)(desc | VECTOR_SUBTYPE_REFS | ((gssize)(-1) << 16));
		}
		/* FIXME: try run-len first */
		/* Note: we can't skip the object header here, because it's not present */
		if (last_set <= SMALL_BITMAP_SIZE) {
			return (void*)(desc | VECTOR_SUBTYPE_BITMAP | (*elem_bitmap << 16));
		}
	}
	/* it's am array of complex structs ... */
	desc = DESC_TYPE_COMPLEX_ARR;
	desc |= alloc_complex_descriptor (elem_bitmap, last_set + 1) << LOW_TYPE_BITS;
	return (void*) desc;
}

/* Return the bitmap encoded by a descriptor */
gsize*
mono_gc_get_bitmap_for_descr (void *descr, int *numbits)
{
	mword d = (mword)descr;
	gsize *bitmap;

	switch (d & 0x7) {
	case DESC_TYPE_RUN_LENGTH: {		
		int first_set = (d >> 16) & 0xff;
		int num_set = (d >> 24) & 0xff;
		int i;

		bitmap = g_new0 (gsize, (first_set + num_set + 7) / 8);

		for (i = first_set; i < first_set + num_set; ++i)
			bitmap [i / GC_BITS_PER_WORD] |= ((gsize)1 << (i % GC_BITS_PER_WORD));

		*numbits = first_set + num_set;

		return bitmap;
	}
	case DESC_TYPE_SMALL_BITMAP:
		bitmap = g_new0 (gsize, 1);

		bitmap [0] = (d >> SMALL_BITMAP_SHIFT) << OBJECT_HEADER_WORDS;

	    *numbits = GC_BITS_PER_WORD;
		
		return bitmap;
	default:
		g_assert_not_reached ();
	}
}

static gboolean
is_xdomain_ref_allowed (gpointer *ptr, char *obj, MonoDomain *domain)
{
	MonoObject *o = (MonoObject*)(obj);
	MonoObject *ref = (MonoObject*)*(ptr);
	int offset = (char*)(ptr) - (char*)o;

	if (o->vtable->klass == mono_defaults.thread_class && offset == G_STRUCT_OFFSET (MonoThread, internal_thread))
		return TRUE;
	if (o->vtable->klass == mono_defaults.internal_thread_class && offset == G_STRUCT_OFFSET (MonoInternalThread, current_appcontext))
		return TRUE;
	if (mono_class_has_parent (o->vtable->klass, mono_defaults.real_proxy_class) &&
			offset == G_STRUCT_OFFSET (MonoRealProxy, unwrapped_server))
		return TRUE;
	/* Thread.cached_culture_info */
	if (!strcmp (ref->vtable->klass->name_space, "System.Globalization") &&
			!strcmp (ref->vtable->klass->name, "CultureInfo") &&
			!strcmp(o->vtable->klass->name_space, "System") &&
			!strcmp(o->vtable->klass->name, "Object[]"))
		return TRUE;
	/*
	 *  at System.IO.MemoryStream.InternalConstructor (byte[],int,int,bool,bool) [0x0004d] in /home/schani/Work/novell/trunk/mcs/class/corlib/System.IO/MemoryStream.cs:121
	 * at System.IO.MemoryStream..ctor (byte[]) [0x00017] in /home/schani/Work/novell/trunk/mcs/class/corlib/System.IO/MemoryStream.cs:81
	 * at (wrapper remoting-invoke-with-check) System.IO.MemoryStream..ctor (byte[]) <IL 0x00020, 0xffffffff>
	 * at System.Runtime.Remoting.Messaging.CADMethodCallMessage.GetArguments () [0x0000d] in /home/schani/Work/novell/trunk/mcs/class/corlib/System.Runtime.Remoting.Messaging/CADMessages.cs:327
	 * at System.Runtime.Remoting.Messaging.MethodCall..ctor (System.Runtime.Remoting.Messaging.CADMethodCallMessage) [0x00017] in /home/schani/Work/novell/trunk/mcs/class/corlib/System.Runtime.Remoting.Messaging/MethodCall.cs:87
	 * at System.AppDomain.ProcessMessageInDomain (byte[],System.Runtime.Remoting.Messaging.CADMethodCallMessage,byte[]&,System.Runtime.Remoting.Messaging.CADMethodReturnMessage&) [0x00018] in /home/schani/Work/novell/trunk/mcs/class/corlib/System/AppDomain.cs:1213
	 * at (wrapper remoting-invoke-with-check) System.AppDomain.ProcessMessageInDomain (byte[],System.Runtime.Remoting.Messaging.CADMethodCallMessage,byte[]&,System.Runtime.Remoting.Messaging.CADMethodReturnMessage&) <IL 0x0003d, 0xffffffff>
	 * at System.Runtime.Remoting.Channels.CrossAppDomainSink.ProcessMessageInDomain (byte[],System.Runtime.Remoting.Messaging.CADMethodCallMessage) [0x00008] in /home/schani/Work/novell/trunk/mcs/class/corlib/System.Runtime.Remoting.Channels/CrossAppDomainChannel.cs:198
	 * at (wrapper runtime-invoke) object.runtime_invoke_CrossAppDomainSink/ProcessMessageRes_object_object (object,intptr,intptr,intptr) <IL 0x0004c, 0xffffffff>
	 */
	if (!strcmp (ref->vtable->klass->name_space, "System") &&
			!strcmp (ref->vtable->klass->name, "Byte[]") &&
			!strcmp (o->vtable->klass->name_space, "System.IO") &&
			!strcmp (o->vtable->klass->name, "MemoryStream"))
		return TRUE;
	/* append_job() in threadpool.c */
	if (!strcmp (ref->vtable->klass->name_space, "System.Runtime.Remoting.Messaging") &&
			!strcmp (ref->vtable->klass->name, "AsyncResult") &&
			!strcmp (o->vtable->klass->name_space, "System") &&
			!strcmp (o->vtable->klass->name, "Object[]") &&
			mono_thread_pool_is_queue_array ((MonoArray*) o))
		return TRUE;
	return FALSE;
}

static void
check_reference_for_xdomain (gpointer *ptr, char *obj, MonoDomain *domain)
{
	MonoObject *o = (MonoObject*)(obj);
	MonoObject *ref = (MonoObject*)*(ptr);
	int offset = (char*)(ptr) - (char*)o;
	MonoClass *class;
	MonoClassField *field;
	char *str;

	if (!ref || ref->vtable->domain == domain)
		return;
	if (is_xdomain_ref_allowed (ptr, obj, domain))
		return;

	field = NULL;
	for (class = o->vtable->klass; class; class = class->parent) {
		int i;

		for (i = 0; i < class->field.count; ++i) {
			if (class->fields[i].offset == offset) {
				field = &class->fields[i];
				break;
			}
		}
		if (field)
			break;
	}

	if (ref->vtable->klass == mono_defaults.string_class)
		str = mono_string_to_utf8 ((MonoString*)ref);
	else
		str = NULL;
	g_print ("xdomain reference in %p (%s.%s) at offset %d (%s) to %p (%s.%s) (%s)  -  pointed to by:\n",
			o, o->vtable->klass->name_space, o->vtable->klass->name,
			offset, field ? field->name : "",
			ref, ref->vtable->klass->name_space, ref->vtable->klass->name, str ? str : "");
	mono_gc_scan_for_specific_ref (o);
	if (str)
		g_free (str);
}

#undef HANDLE_PTR
#define HANDLE_PTR(ptr,obj)	check_reference_for_xdomain ((ptr), (obj), domain)

static void
scan_object_for_xdomain_refs (char *start, mword size, void *data)
{
	MonoDomain *domain = ((MonoObject*)start)->vtable->domain;

	#include "sgen-scan-object.h"
}

#undef HANDLE_PTR
#define HANDLE_PTR(ptr,obj) do {		\
	if ((MonoObject*)*(ptr) == key) {	\
	g_print ("found ref to %p in object %p (%s) at offset %td\n",	\
			key, (obj), safe_name ((obj)), ((char*)(ptr) - (char*)(obj))); \
	}								\
	} while (0)

static void
scan_object_for_specific_ref (char *start, MonoObject *key)
{
	char *forwarded;

	if ((forwarded = SGEN_OBJECT_IS_FORWARDED (start)))
		start = forwarded;

	#include "sgen-scan-object.h"
}

void
mono_sgen_scan_area_with_callback (char *start, char *end, IterateObjectCallbackFunc callback, void *data, gboolean allow_flags)
{
	while (start < end) {
		size_t size;
		char *obj;

		if (!*(void**)start) {
			start += sizeof (void*); /* should be ALLOC_ALIGN, really */
			continue;
		}

		if (allow_flags) {
			if (!(obj = SGEN_OBJECT_IS_FORWARDED (start)))
				obj = start;
		} else {
			obj = start;
		}

		size = ALIGN_UP (safe_object_get_size ((MonoObject*)obj));

		callback (obj, size, data);

		start += size;
	}
}

static void
scan_object_for_specific_ref_callback (char *obj, size_t size, MonoObject *key)
{
	scan_object_for_specific_ref (obj, key);
}

static void
check_root_obj_specific_ref (RootRecord *root, MonoObject *key, MonoObject *obj)
{
	if (key != obj)
		return;
	g_print ("found ref to %p in root record %p\n", key, root);
}

static MonoObject *check_key = NULL;
static RootRecord *check_root = NULL;

static void
check_root_obj_specific_ref_from_marker (void **obj)
{
	check_root_obj_specific_ref (check_root, check_key, *obj);
}

static void
scan_roots_for_specific_ref (MonoObject *key, int root_type)
{
	int i;
	RootRecord *root;
	check_key = key;
	for (i = 0; i < roots_hash_size [root_type]; ++i) {
		for (root = roots_hash [root_type][i]; root; root = root->next) {
			void **start_root = (void**)root->start_root;
			mword desc = root->root_desc;

			check_root = root;

			switch (desc & ROOT_DESC_TYPE_MASK) {
			case ROOT_DESC_BITMAP:
				desc >>= ROOT_DESC_TYPE_SHIFT;
				while (desc) {
					if (desc & 1)
						check_root_obj_specific_ref (root, key, *start_root);
					desc >>= 1;
					start_root++;
				}
				return;
			case ROOT_DESC_COMPLEX: {
				gsize *bitmap_data = complex_descriptors + (desc >> ROOT_DESC_TYPE_SHIFT);
				int bwords = (*bitmap_data) - 1;
				void **start_run = start_root;
				bitmap_data++;
				while (bwords-- > 0) {
					gsize bmap = *bitmap_data++;
					void **objptr = start_run;
					while (bmap) {
						if (bmap & 1)
							check_root_obj_specific_ref (root, key, *objptr);
						bmap >>= 1;
						++objptr;
					}
					start_run += GC_BITS_PER_WORD;
				}
				break;
			}
			case ROOT_DESC_USER: {
				MonoGCRootMarkFunc marker = user_descriptors [desc >> ROOT_DESC_TYPE_SHIFT];
				marker (start_root, check_root_obj_specific_ref_from_marker);
				break;
			}
			case ROOT_DESC_RUN_LEN:
				g_assert_not_reached ();
			default:
				g_assert_not_reached ();
			}
		}
	}
	check_key = NULL;
	check_root = NULL;
}

void
mono_gc_scan_for_specific_ref (MonoObject *key)
{
	RootRecord *root;
	int i;

	mono_sgen_scan_area_with_callback (nursery_section->data, nursery_section->end_data,
			(IterateObjectCallbackFunc)scan_object_for_specific_ref_callback, key, TRUE);

	major_collector.iterate_objects (TRUE, TRUE, (IterateObjectCallbackFunc)scan_object_for_specific_ref_callback, key);

	mono_sgen_los_iterate_objects ((IterateObjectCallbackFunc)scan_object_for_specific_ref_callback, key);

	scan_roots_for_specific_ref (key, ROOT_TYPE_NORMAL);
	scan_roots_for_specific_ref (key, ROOT_TYPE_WBARRIER);

	for (i = 0; i < roots_hash_size [ROOT_TYPE_PINNED]; ++i) {
		for (root = roots_hash [ROOT_TYPE_PINNED][i]; root; root = root->next) {
			void **ptr = (void**)root->start_root;

			while (ptr < (void**)root->end_root) {
				check_root_obj_specific_ref (root, *ptr, key);
				++ptr;
			}
		}
	}
}

static void
clear_current_nursery_fragment (char *next)
{
	if (nursery_clear_policy == CLEAR_AT_TLAB_CREATION) {
		g_assert (next <= nursery_frag_real_end);
		DEBUG (4, fprintf (gc_debug_file, "Clear nursery frag %p-%p\n", next, nursery_frag_real_end));
		memset (next, 0, nursery_frag_real_end - next);
	}
}

/* Clear all remaining nursery fragments */
static void
clear_nursery_fragments (char *next)
{
	Fragment *frag;
	if (nursery_clear_policy == CLEAR_AT_TLAB_CREATION) {
		clear_current_nursery_fragment (next);
		for (frag = nursery_fragments; frag; frag = frag->next) {
			DEBUG (4, fprintf (gc_debug_file, "Clear nursery frag %p-%p\n", frag->fragment_start, frag->fragment_end));
			memset (frag->fragment_start, 0, frag->fragment_end - frag->fragment_start);
		}
	}
}

static gboolean
need_remove_object_for_domain (char *start, MonoDomain *domain)
{
	if (mono_object_domain (start) == domain) {
		DEBUG (4, fprintf (gc_debug_file, "Need to cleanup object %p\n", start));
		binary_protocol_cleanup (start, (gpointer)LOAD_VTABLE (start), safe_object_get_size ((MonoObject*)start));
		return TRUE;
	}
	return FALSE;
}

static void
process_object_for_domain_clearing (char *start, MonoDomain *domain)
{
	GCVTable *vt = (GCVTable*)LOAD_VTABLE (start);
	if (vt->klass == mono_defaults.internal_thread_class)
		g_assert (mono_object_domain (start) == mono_get_root_domain ());
	/* The object could be a proxy for an object in the domain
	   we're deleting. */
	if (mono_class_has_parent (vt->klass, mono_defaults.real_proxy_class)) {
		MonoObject *server = ((MonoRealProxy*)start)->unwrapped_server;

		/* The server could already have been zeroed out, so
		   we need to check for that, too. */
		if (server && (!LOAD_VTABLE (server) || mono_object_domain (server) == domain)) {
			DEBUG (4, fprintf (gc_debug_file, "Cleaning up remote pointer in %p to object %p\n",
					start, server));
			((MonoRealProxy*)start)->unwrapped_server = NULL;
		}
	}
}

static MonoDomain *check_domain = NULL;

static void
check_obj_not_in_domain (void **o)
{
	g_assert (((MonoObject*)(*o))->vtable->domain != check_domain);
}

static void
scan_for_registered_roots_in_domain (MonoDomain *domain, int root_type)
{
	int i;
	RootRecord *root;
	check_domain = domain;
	for (i = 0; i < roots_hash_size [root_type]; ++i) {
		for (root = roots_hash [root_type][i]; root; root = root->next) {
			void **start_root = (void**)root->start_root;
			mword desc = root->root_desc;

			/* The MonoDomain struct is allowed to hold
			   references to objects in its own domain. */
			if (start_root == (void**)domain)
				continue;

			switch (desc & ROOT_DESC_TYPE_MASK) {
			case ROOT_DESC_BITMAP:
				desc >>= ROOT_DESC_TYPE_SHIFT;
				while (desc) {
					if ((desc & 1) && *start_root)
						check_obj_not_in_domain (*start_root);
					desc >>= 1;
					start_root++;
				}
				break;
			case ROOT_DESC_COMPLEX: {
				gsize *bitmap_data = complex_descriptors + (desc >> ROOT_DESC_TYPE_SHIFT);
				int bwords = (*bitmap_data) - 1;
				void **start_run = start_root;
				bitmap_data++;
				while (bwords-- > 0) {
					gsize bmap = *bitmap_data++;
					void **objptr = start_run;
					while (bmap) {
						if ((bmap & 1) && *objptr)
							check_obj_not_in_domain (*objptr);
						bmap >>= 1;
						++objptr;
					}
					start_run += GC_BITS_PER_WORD;
				}
				break;
			}
			case ROOT_DESC_USER: {
				MonoGCRootMarkFunc marker = user_descriptors [desc >> ROOT_DESC_TYPE_SHIFT];
				marker (start_root, check_obj_not_in_domain);
				break;
			}
			case ROOT_DESC_RUN_LEN:
				g_assert_not_reached ();
			default:
				g_assert_not_reached ();
			}
		}
	}
	check_domain = NULL;
}

static void
check_for_xdomain_refs (void)
{
	LOSObject *bigobj;

	mono_sgen_scan_area_with_callback (nursery_section->data, nursery_section->end_data,
			(IterateObjectCallbackFunc)scan_object_for_xdomain_refs, NULL, FALSE);

	major_collector.iterate_objects (TRUE, TRUE, (IterateObjectCallbackFunc)scan_object_for_xdomain_refs, NULL);

	for (bigobj = los_object_list; bigobj; bigobj = bigobj->next)
		scan_object_for_xdomain_refs (bigobj->data, bigobj->size, NULL);
}

static gboolean
clear_domain_process_object (char *obj, MonoDomain *domain)
{
	gboolean remove;

	process_object_for_domain_clearing (obj, domain);
	remove = need_remove_object_for_domain (obj, domain);

	if (remove && ((MonoObject*)obj)->synchronisation) {
		void **dislink = mono_monitor_get_object_monitor_weak_link ((MonoObject*)obj);
		if (dislink)
			mono_gc_register_disappearing_link (NULL, dislink, FALSE);
	}

	return remove;
}

static void
clear_domain_process_minor_object_callback (char *obj, size_t size, MonoDomain *domain)
{
	if (clear_domain_process_object (obj, domain))
		memset (obj, 0, size);
}

static void
clear_domain_process_major_object_callback (char *obj, size_t size, MonoDomain *domain)
{
	clear_domain_process_object (obj, domain);
}

static void
clear_domain_free_major_non_pinned_object_callback (char *obj, size_t size, MonoDomain *domain)
{
	if (need_remove_object_for_domain (obj, domain))
		major_collector.free_non_pinned_object (obj, size);
}

static void
clear_domain_free_major_pinned_object_callback (char *obj, size_t size, MonoDomain *domain)
{
	if (need_remove_object_for_domain (obj, domain))
		major_collector.free_pinned_object (obj, size);
}

/*
 * When appdomains are unloaded we can easily remove objects that have finalizers,
 * but all the others could still be present in random places on the heap.
 * We need a sweep to get rid of them even though it's going to be costly
 * with big heaps.
 * The reason we need to remove them is because we access the vtable and class
 * structures to know the object size and the reference bitmap: once the domain is
 * unloaded the point to random memory.
 */
void
mono_gc_clear_domain (MonoDomain * domain)
{
	LOSObject *bigobj, *prev;
	int i;

	LOCK_GC;

	clear_nursery_fragments (nursery_next);

	if (xdomain_checks && domain != mono_get_root_domain ()) {
		scan_for_registered_roots_in_domain (domain, ROOT_TYPE_NORMAL);
		scan_for_registered_roots_in_domain (domain, ROOT_TYPE_WBARRIER);
		check_for_xdomain_refs ();
	}

	mono_sgen_scan_area_with_callback (nursery_section->data, nursery_section->end_data,
			(IterateObjectCallbackFunc)clear_domain_process_minor_object_callback, domain, FALSE);

	/*Ephemerons and dislinks must be processed before LOS since they might end up pointing
	to memory returned to the OS.*/
	null_ephemerons_for_domain (domain);

	for (i = GENERATION_NURSERY; i < GENERATION_MAX; ++i)
		null_links_for_domain (domain, i);

	/* We need two passes over major and large objects because
	   freeing such objects might give their memory back to the OS
	   (in the case of large objects) or obliterate its vtable
	   (pinned objects with major-copying or pinned and non-pinned
	   objects with major-mark&sweep), but we might need to
	   dereference a pointer from an object to another object if
	   the first object is a proxy. */
	major_collector.iterate_objects (TRUE, TRUE, (IterateObjectCallbackFunc)clear_domain_process_major_object_callback, domain);
	for (bigobj = los_object_list; bigobj; bigobj = bigobj->next)
		clear_domain_process_object (bigobj->data, domain);

	prev = NULL;
	for (bigobj = los_object_list; bigobj;) {
		if (need_remove_object_for_domain (bigobj->data, domain)) {
			LOSObject *to_free = bigobj;
			if (prev)
				prev->next = bigobj->next;
			else
				los_object_list = bigobj->next;
			bigobj = bigobj->next;
			DEBUG (4, fprintf (gc_debug_file, "Freeing large object %p\n",
					bigobj->data));
			mono_sgen_los_free_object (to_free);
			continue;
		}
		prev = bigobj;
		bigobj = bigobj->next;
	}
	major_collector.iterate_objects (TRUE, FALSE, (IterateObjectCallbackFunc)clear_domain_free_major_non_pinned_object_callback, domain);
	major_collector.iterate_objects (FALSE, TRUE, (IterateObjectCallbackFunc)clear_domain_free_major_pinned_object_callback, domain);

	UNLOCK_GC;
}

static void
global_remset_cache_clear (void)
{
	memset (global_remset_cache, 0, sizeof (global_remset_cache));
}

/*
 * Tries to check if a given remset location was already added to the global remset.
 * It can
 *
 * A 2 entry, LRU cache of recently saw location remsets.
 *
 * It's hand-coded instead of done using loops to reduce the number of memory references on cache hit.
 *
 * Returns TRUE is the element was added..
 */
static gboolean
global_remset_location_was_not_added (gpointer ptr)
{

	gpointer first = global_remset_cache [0], second;
	if (first == ptr) {
		HEAVY_STAT (++stat_global_remsets_discarded);
		return FALSE;
	}

	second = global_remset_cache [1];

	if (second == ptr) {
		/*Move the second to the front*/
		global_remset_cache [0] = second;
		global_remset_cache [1] = first;

		HEAVY_STAT (++stat_global_remsets_discarded);
		return FALSE;
	}

	global_remset_cache [0] = second;
	global_remset_cache [1] = ptr;
	return TRUE;
}

/*
 * mono_sgen_add_to_global_remset:
 *
 *   The global remset contains locations which point into newspace after
 * a minor collection. This can happen if the objects they point to are pinned.
 *
 * LOCKING: If called from a parallel collector, the global remset
 * lock must be held.  For serial collectors that is not necessary.
 */
void
mono_sgen_add_to_global_remset (gpointer ptr)
{
	RememberedSet *rs;
	gboolean lock;

	if (use_cardtable) {
		sgen_card_table_mark_address ((mword)ptr);
		return;
	}

	g_assert (!ptr_in_nursery (ptr) && ptr_in_nursery (*(gpointer*)ptr));

	lock = (current_collection_generation == GENERATION_OLD && major_collector.is_parallel);
	if (lock)
		LOCK_GLOBAL_REMSET;

	if (!global_remset_location_was_not_added (ptr))
		goto done;

	DEBUG (8, fprintf (gc_debug_file, "Adding global remset for %p\n", ptr));
	binary_protocol_global_remset (ptr, *(gpointer*)ptr, (gpointer)LOAD_VTABLE (*(gpointer*)ptr));

	HEAVY_STAT (++stat_global_remsets_added);

	/* 
	 * FIXME: If an object remains pinned, we need to add it at every minor collection.
	 * To avoid uncontrolled growth of the global remset, only add each pointer once.
	 */
	if (global_remset->store_next + 3 < global_remset->end_set) {
		*(global_remset->store_next++) = (mword)ptr;
		goto done;
	}
	rs = alloc_remset (global_remset->end_set - global_remset->data, NULL);
	rs->next = global_remset;
	global_remset = rs;
	*(global_remset->store_next++) = (mword)ptr;

	{
		int global_rs_size = 0;

		for (rs = global_remset; rs; rs = rs->next) {
			global_rs_size += rs->store_next - rs->data;
		}
		DEBUG (4, fprintf (gc_debug_file, "Global remset now has size %d\n", global_rs_size));
	}

 done:
	if (lock)
		UNLOCK_GLOBAL_REMSET;
}

/*
 * drain_gray_stack:
 *
 *   Scan objects in the gray stack until the stack is empty. This should be called
 * frequently after each object is copied, to achieve better locality and cache
 * usage.
 */
static void
drain_gray_stack (GrayQueue *queue)
{
	char *obj;

	if (current_collection_generation == GENERATION_NURSERY) {
		for (;;) {
			GRAY_OBJECT_DEQUEUE (queue, obj);
			if (!obj)
				break;
			DEBUG (9, fprintf (gc_debug_file, "Precise gray object scan %p (%s)\n", obj, safe_name (obj)));
			major_collector.minor_scan_object (obj, queue);
		}
	} else {
		if (major_collector.is_parallel && queue == &workers_distribute_gray_queue)
			return;

		for (;;) {
			GRAY_OBJECT_DEQUEUE (queue, obj);
			if (!obj)
				break;
			DEBUG (9, fprintf (gc_debug_file, "Precise gray object scan %p (%s)\n", obj, safe_name (obj)));
			major_collector.major_scan_object (obj, queue);
		}
	}
}

/*
 * Addresses from start to end are already sorted. This function finds
 * the object header for each address and pins the object. The
 * addresses must be inside the passed section.  The (start of the)
 * address array is overwritten with the addresses of the actually
 * pinned objects.  Return the number of pinned objects.
 */
static int
pin_objects_from_addresses (GCMemSection *section, void **start, void **end, void *start_nursery, void *end_nursery, GrayQueue *queue)
{
	void *last = NULL;
	int count = 0;
	void *search_start;
	void *last_obj = NULL;
	size_t last_obj_size = 0;
	void *addr;
	int idx;
	void **definitely_pinned = start;
	Fragment *frag;

	/*
	 * The code below starts the search from an entry in scan_starts, which might point into a nursery
	 * fragment containing random data. Clearing the nursery fragments takes a lot of time, and searching
	 * though them too, so lay arrays at each location inside a fragment where a search can start:
	 * - scan_locations[i]
	 * - start_nursery
	 * - the start of each fragment (the last_obj + last_obj case)
	 * The third encompasses the first two, since scan_locations [i] can't point inside a nursery fragment.
	 */
	for (frag = nursery_fragments; frag; frag = frag->next) {
		MonoArray *o;

		g_assert (frag->fragment_end - frag->fragment_start >= sizeof (MonoArray));
		o = (MonoArray*)frag->fragment_start;
		memset (o, 0, sizeof (MonoArray));
		g_assert (array_fill_vtable);
		o->obj.vtable = array_fill_vtable;
		/* Mark this as not a real object */
		o->obj.synchronisation = GINT_TO_POINTER (-1);
		o->max_length = (frag->fragment_end - frag->fragment_start) - sizeof (MonoArray);
		g_assert (frag->fragment_start + safe_object_get_size ((MonoObject*)o) == frag->fragment_end);
	}

	while (start < end) {
		addr = *start;
		/* the range check should be reduntant */
		if (addr != last && addr >= start_nursery && addr < end_nursery) {
			DEBUG (5, fprintf (gc_debug_file, "Considering pinning addr %p\n", addr));
			/* multiple pointers to the same object */
			if (addr >= last_obj && (char*)addr < (char*)last_obj + last_obj_size) {
				start++;
				continue;
			}
			idx = ((char*)addr - (char*)section->data) / SCAN_START_SIZE;
			g_assert (idx < section->num_scan_start);
			search_start = (void*)section->scan_starts [idx];
			if (!search_start || search_start > addr) {
				while (idx) {
					--idx;
					search_start = section->scan_starts [idx];
					if (search_start && search_start <= addr)
						break;
				}
				if (!search_start || search_start > addr)
					search_start = start_nursery;
			}
			if (search_start < last_obj)
				search_start = (char*)last_obj + last_obj_size;
			/* now addr should be in an object a short distance from search_start
			 * Note that search_start must point to zeroed mem or point to an object.
			 */

			do {
				if (!*(void**)search_start) {
					/* Consistency check */
					/*
					for (frag = nursery_fragments; frag; frag = frag->next) {
						if (search_start >= frag->fragment_start && search_start < frag->fragment_end)
							g_assert_not_reached ();
					}
					*/

					search_start = (void*)ALIGN_UP ((mword)search_start + sizeof (gpointer));
					continue;
				}
				last_obj = search_start;
				last_obj_size = ALIGN_UP (safe_object_get_size ((MonoObject*)search_start));

				if (((MonoObject*)last_obj)->synchronisation == GINT_TO_POINTER (-1)) {
					/* Marks the beginning of a nursery fragment, skip */
				} else {
					DEBUG (8, fprintf (gc_debug_file, "Pinned try match %p (%s), size %zd\n", last_obj, safe_name (last_obj), last_obj_size));
					if (addr >= search_start && (char*)addr < (char*)last_obj + last_obj_size) {
						DEBUG (4, fprintf (gc_debug_file, "Pinned object %p, vtable %p (%s), count %d\n", search_start, *(void**)search_start, safe_name (search_start), count));
						binary_protocol_pin (search_start, (gpointer)LOAD_VTABLE (search_start), safe_object_get_size (search_start));
						pin_object (search_start);
						GRAY_OBJECT_ENQUEUE (queue, search_start);
						if (heap_dump_file)
							mono_sgen_pin_stats_register_object (search_start, last_obj_size);
						definitely_pinned [count] = search_start;
						count++;
						break;
					}
				}
				/* skip to the next object */
				search_start = (void*)((char*)search_start + last_obj_size);
			} while (search_start <= addr);
			/* we either pinned the correct object or we ignored the addr because
			 * it points to unused zeroed memory.
			 */
			last = addr;
		}
		start++;
	}
	//printf ("effective pinned: %d (at the end: %d)\n", count, (char*)end_nursery - (char*)last);
	if (mono_profiler_get_events () & MONO_PROFILE_GC_ROOTS) {
		GCRootReport report;
		report.count = 0;
		for (idx = 0; idx < count; ++idx)
			add_profile_gc_root (&report, definitely_pinned [idx], MONO_PROFILE_GC_ROOT_PINNING, 0);
		notify_gc_roots (&report);
	}
	stat_pinned_objects += count;
	return count;
}

void
mono_sgen_pin_objects_in_section (GCMemSection *section, GrayQueue *queue)
{
	int num_entries = section->pin_queue_num_entries;
	if (num_entries) {
		void **start = section->pin_queue_start;
		int reduced_to;
		reduced_to = pin_objects_from_addresses (section, start, start + num_entries,
				section->data, section->next_data, queue);
		section->pin_queue_num_entries = reduced_to;
		if (!reduced_to)
			section->pin_queue_start = NULL;
	}
}


void
mono_sgen_pin_object (void *object, GrayQueue *queue)
{
	if (major_collector.is_parallel) {
		LOCK_PIN_QUEUE;
		/*object arrives pinned*/
		pin_stage_ptr (object);
		++objects_pinned ;
		UNLOCK_PIN_QUEUE;
	} else {
		SGEN_PIN_OBJECT (object);
		pin_stage_ptr (object);
		++objects_pinned;
	}
	GRAY_OBJECT_ENQUEUE (queue, object);
}

/* Sort the addresses in array in increasing order.
 * Done using a by-the book heap sort. Which has decent and stable performance, is pretty cache efficient.
 */
static void
sort_addresses (void **array, int size)
{
	int i;
	void *tmp;

	for (i = 1; i < size; ++i) {
		int child = i;
		while (child > 0) {
			int parent = (child - 1) / 2;

			if (array [parent] >= array [child])
				break;

			tmp = array [parent];
			array [parent] = array [child];
			array [child] = tmp;

			child = parent;
		}
	}

	for (i = size - 1; i > 0; --i) {
		int end, root;
		tmp = array [i];
		array [i] = array [0];
		array [0] = tmp;

		end = i - 1;
		root = 0;

		while (root * 2 + 1 <= end) {
			int child = root * 2 + 1;

			if (child < end && array [child] < array [child + 1])
				++child;
			if (array [root] >= array [child])
				break;

			tmp = array [root];
			array [root] = array [child];
			array [child] = tmp;

			root = child;
		}
	}
}

static G_GNUC_UNUSED void
print_nursery_gaps (void* start_nursery, void *end_nursery)
{
	int i;
	gpointer first = start_nursery;
	gpointer next;
	for (i = 0; i < next_pin_slot; ++i) {
		next = pin_queue [i];
		fprintf (gc_debug_file, "Nursery range: %p-%p, size: %td\n", first, next, (char*)next-(char*)first);
		first = next;
	}
	next = end_nursery;
	fprintf (gc_debug_file, "Nursery range: %p-%p, size: %td\n", first, next, (char*)next-(char*)first);
}

/* reduce the info in the pin queue, removing duplicate pointers and sorting them */
static void
optimize_pin_queue (int start_slot)
{
	void **start, **cur, **end;
	/* sort and uniq pin_queue: we just sort and we let the rest discard multiple values */
	/* it may be better to keep ranges of pinned memory instead of individually pinning objects */
	DEBUG (5, fprintf (gc_debug_file, "Sorting pin queue, size: %d\n", next_pin_slot));
	if ((next_pin_slot - start_slot) > 1)
		sort_addresses (pin_queue + start_slot, next_pin_slot - start_slot);
	start = cur = pin_queue + start_slot;
	end = pin_queue + next_pin_slot;
	while (cur < end) {
		*start = *cur++;
		while (*start == *cur && cur < end)
			cur++;
		start++;
	};
	next_pin_slot = start - pin_queue;
	DEBUG (5, fprintf (gc_debug_file, "Pin queue reduced to size: %d\n", next_pin_slot));
	//DEBUG (6, print_nursery_gaps (start_nursery, end_nursery));
	
}

/* 
 * Scan the memory between start and end and queue values which could be pointers
 * to the area between start_nursery and end_nursery for later consideration.
 * Typically used for thread stacks.
 */
static void
conservatively_pin_objects_from (void **start, void **end, void *start_nursery, void *end_nursery, int pin_type)
{
	int count = 0;
	while (start < end) {
		if (*start >= start_nursery && *start < end_nursery) {
			/*
			 * *start can point to the middle of an object
			 * note: should we handle pointing at the end of an object?
			 * pinning in C# code disallows pointing at the end of an object
			 * but there is some small chance that an optimizing C compiler
			 * may keep the only reference to an object by pointing
			 * at the end of it. We ignore this small chance for now.
			 * Pointers to the end of an object are indistinguishable
			 * from pointers to the start of the next object in memory
			 * so if we allow that we'd need to pin two objects...
			 * We queue the pointer in an array, the
			 * array will then be sorted and uniqued. This way
			 * we can coalesce several pinning pointers and it should
			 * be faster since we'd do a memory scan with increasing
			 * addresses. Note: we can align the address to the allocation
			 * alignment, so the unique process is more effective.
			 */
			mword addr = (mword)*start;
			addr &= ~(ALLOC_ALIGN - 1);
			if (addr >= (mword)start_nursery && addr < (mword)end_nursery)
				pin_stage_ptr ((void*)addr);
			if (heap_dump_file)
				pin_stats_register_address ((char*)addr, pin_type);
			DEBUG (6, if (count) fprintf (gc_debug_file, "Pinning address %p from %p\n", (void*)addr, start));
			count++;
		}
		start++;
	}
	DEBUG (7, if (count) fprintf (gc_debug_file, "found %d potential pinned heap pointers\n", count));
}

/*
 * Debugging function: find in the conservative roots where @obj is being pinned.
 */
static G_GNUC_UNUSED void
find_pinning_reference (char *obj, size_t size)
{
	RootRecord *root;
	int i;
	char *endobj = obj + size;
	for (i = 0; i < roots_hash_size [0]; ++i) {
		for (root = roots_hash [0][i]; root; root = root->next) {
			/* if desc is non-null it has precise info */
			if (!root->root_desc) {
				char ** start = (char**)root->start_root;
				while (start < (char**)root->end_root) {
					if (*start >= obj && *start < endobj) {
						DEBUG (0, fprintf (gc_debug_file, "Object %p referenced in pinned roots %p-%p (at %p in record %p)\n", obj, root->start_root, root->end_root, start, root));
					}
					start++;
				}
			}
		}
	}
	find_pinning_ref_from_thread (obj, size);
}

/*
 * The first thing we do in a collection is to identify pinned objects.
 * This function considers all the areas of memory that need to be
 * conservatively scanned.
 */
static void
pin_from_roots (void *start_nursery, void *end_nursery)
{
	RootRecord *root;
	int i;
	DEBUG (2, fprintf (gc_debug_file, "Scanning pinned roots (%d bytes, %d/%d entries)\n", (int)roots_size, num_roots_entries [ROOT_TYPE_NORMAL], num_roots_entries [ROOT_TYPE_PINNED]));
	/* objects pinned from the API are inside these roots */
	for (i = 0; i < roots_hash_size [ROOT_TYPE_PINNED]; ++i) {
		for (root = roots_hash [ROOT_TYPE_PINNED][i]; root; root = root->next) {
			DEBUG (6, fprintf (gc_debug_file, "Pinned roots %p-%p\n", root->start_root, root->end_root));
			conservatively_pin_objects_from ((void**)root->start_root, (void**)root->end_root, start_nursery, end_nursery, PIN_TYPE_OTHER);
		}
	}
	/* now deal with the thread stacks
	 * in the future we should be able to conservatively scan only:
	 * *) the cpu registers
	 * *) the unmanaged stack frames
	 * *) the _last_ managed stack frame
	 * *) pointers slots in managed frames
	 */
	scan_thread_data (start_nursery, end_nursery, FALSE);

	evacuate_pin_staging_area ();
}

static CopyOrMarkObjectFunc user_copy_or_mark_func;
static GrayQueue *user_copy_or_mark_queue;

static void
single_arg_user_copy_or_mark (void **obj)
{
	user_copy_or_mark_func (obj, user_copy_or_mark_queue);
}

/*
 * The memory area from start_root to end_root contains pointers to objects.
 * Their position is precisely described by @desc (this means that the pointer
 * can be either NULL or the pointer to the start of an object).
 * This functions copies them to to_space updates them.
 *
 * This function is not thread-safe!
 */
static void
precisely_scan_objects_from (CopyOrMarkObjectFunc copy_func, void** start_root, void** end_root, char* n_start, char *n_end, mword desc, GrayQueue *queue)
{
	switch (desc & ROOT_DESC_TYPE_MASK) {
	case ROOT_DESC_BITMAP:
		desc >>= ROOT_DESC_TYPE_SHIFT;
		while (desc) {
			if ((desc & 1) && *start_root) {
				copy_func (start_root, queue);
				DEBUG (9, fprintf (gc_debug_file, "Overwrote root at %p with %p\n", start_root, *start_root));
				drain_gray_stack (queue);
			}
			desc >>= 1;
			start_root++;
		}
		return;
	case ROOT_DESC_COMPLEX: {
		gsize *bitmap_data = complex_descriptors + (desc >> ROOT_DESC_TYPE_SHIFT);
		int bwords = (*bitmap_data) - 1;
		void **start_run = start_root;
		bitmap_data++;
		while (bwords-- > 0) {
			gsize bmap = *bitmap_data++;
			void **objptr = start_run;
			while (bmap) {
				if ((bmap & 1) && *objptr) {
					copy_func (objptr, queue);
					DEBUG (9, fprintf (gc_debug_file, "Overwrote root at %p with %p\n", objptr, *objptr));
					drain_gray_stack (queue);
				}
				bmap >>= 1;
				++objptr;
			}
			start_run += GC_BITS_PER_WORD;
		}
		break;
	}
	case ROOT_DESC_USER: {
		MonoGCRootMarkFunc marker = user_descriptors [desc >> ROOT_DESC_TYPE_SHIFT];
		user_copy_or_mark_func = copy_func;
		user_copy_or_mark_queue = queue;
		marker (start_root, single_arg_user_copy_or_mark);
		user_copy_or_mark_func = NULL;
		user_copy_or_mark_queue = NULL;
		break;
	}
	case ROOT_DESC_RUN_LEN:
		g_assert_not_reached ();
	default:
		g_assert_not_reached ();
	}
}

static void
reset_heap_boundaries (void)
{
	lowest_heap_address = ~(mword)0;
	highest_heap_address = 0;
}

void
mono_sgen_update_heap_boundaries (mword low, mword high)
{
	mword old;

	do {
		old = lowest_heap_address;
		if (low >= old)
			break;
	} while (SGEN_CAS_PTR ((gpointer*)&lowest_heap_address, (gpointer)low, (gpointer)old) != (gpointer)old);

	do {
		old = highest_heap_address;
		if (high <= old)
			break;
	} while (SGEN_CAS_PTR ((gpointer*)&highest_heap_address, (gpointer)high, (gpointer)old) != (gpointer)old);
}

static Fragment*
alloc_fragment (void)
{
	Fragment *frag = fragment_freelist;
	if (frag) {
		fragment_freelist = frag->next;
		frag->next = NULL;
		return frag;
	}
	frag = mono_sgen_alloc_internal (INTERNAL_MEM_FRAGMENT);
	frag->next = NULL;
	return frag;
}

/* size must be a power of 2 */
void*
mono_sgen_alloc_os_memory_aligned (mword size, mword alignment, gboolean activate)
{
	/* Allocate twice the memory to be able to put the block on an aligned address */
	char *mem = mono_sgen_alloc_os_memory (size + alignment, activate);
	char *aligned;

	g_assert (mem);

	aligned = (char*)((mword)(mem + (alignment - 1)) & ~(alignment - 1));
	g_assert (aligned >= mem && aligned + size <= mem + size + alignment && !((mword)aligned & (alignment - 1)));

	if (aligned > mem)
		mono_sgen_free_os_memory (mem, aligned - mem);
	if (aligned + size < mem + size + alignment)
		mono_sgen_free_os_memory (aligned + size, (mem + size + alignment) - (aligned + size));

	return aligned;
}

/*
 * Allocate and setup the data structures needed to be able to allocate objects
 * in the nursery. The nursery is stored in nursery_section.
 */
static void
alloc_nursery (void)
{
	GCMemSection *section;
	char *data;
	int scan_starts;
	Fragment *frag;
	int alloc_size;

	if (nursery_section)
		return;
	DEBUG (2, fprintf (gc_debug_file, "Allocating nursery size: %lu\n", (unsigned long)nursery_size));
	/* later we will alloc a larger area for the nursery but only activate
	 * what we need. The rest will be used as expansion if we have too many pinned
	 * objects in the existing nursery.
	 */
	/* FIXME: handle OOM */
	section = mono_sgen_alloc_internal (INTERNAL_MEM_SECTION);

	g_assert (nursery_size == DEFAULT_NURSERY_SIZE);
	alloc_size = nursery_size;
#ifdef SGEN_ALIGN_NURSERY
	data = major_collector.alloc_heap (alloc_size, alloc_size, DEFAULT_NURSERY_BITS);
#else
	data = major_collector.alloc_heap (alloc_size, 0, DEFAULT_NURSERY_BITS);
#endif
	nursery_start = data;
	nursery_real_end = nursery_start + nursery_size;
	mono_sgen_update_heap_boundaries ((mword)nursery_start, (mword)nursery_real_end);
	nursery_next = nursery_start;
	DEBUG (4, fprintf (gc_debug_file, "Expanding nursery size (%p-%p): %lu, total: %lu\n", data, data + alloc_size, (unsigned long)nursery_size, (unsigned long)total_alloc));
	section->data = section->next_data = data;
	section->size = alloc_size;
	section->end_data = nursery_real_end;
	scan_starts = (alloc_size + SCAN_START_SIZE - 1) / SCAN_START_SIZE;
	section->scan_starts = mono_sgen_alloc_internal_dynamic (sizeof (char*) * scan_starts, INTERNAL_MEM_SCAN_STARTS);
	section->num_scan_start = scan_starts;
	section->block.role = MEMORY_ROLE_GEN0;
	section->block.next = NULL;

	nursery_section = section;

	/* Setup the single first large fragment */
	frag = alloc_fragment ();
	frag->fragment_start = nursery_start;
	frag->fragment_limit = nursery_start;
	frag->fragment_end = nursery_real_end;
	nursery_frag_real_end = nursery_real_end;
	/* FIXME: frag here is lost */
}

void*
mono_gc_get_nursery (int *shift_bits, size_t *size)
{
	*size = nursery_size;
#ifdef SGEN_ALIGN_NURSERY
	*shift_bits = DEFAULT_NURSERY_BITS;
#else
	*shift_bits = -1;
#endif
	return nursery_start;
}

gboolean
mono_gc_precise_stack_mark_enabled (void)
{
	return !conservative_stack_mark;
}

FILE *
mono_gc_get_logfile (void)
{
	return mono_sgen_get_logfile ();
}

static void
report_finalizer_roots_list (FinalizeEntry *list)
{
	GCRootReport report;
	FinalizeEntry *fin;

	report.count = 0;
	for (fin = list; fin; fin = fin->next) {
		if (!fin->object)
			continue;
		add_profile_gc_root (&report, fin->object, MONO_PROFILE_GC_ROOT_FINALIZER, 0);
	}
	notify_gc_roots (&report);
}

static void
report_finalizer_roots (void)
{
	report_finalizer_roots_list (fin_ready_list);
	report_finalizer_roots_list (critical_fin_list);
}

static GCRootReport *root_report;

static void
single_arg_report_root (void **obj)
{
	if (*obj)
		add_profile_gc_root (root_report, *obj, MONO_PROFILE_GC_ROOT_OTHER, 0);
}

static void
precisely_report_roots_from (GCRootReport *report, void** start_root, void** end_root, mword desc)
{
	switch (desc & ROOT_DESC_TYPE_MASK) {
	case ROOT_DESC_BITMAP:
		desc >>= ROOT_DESC_TYPE_SHIFT;
		while (desc) {
			if ((desc & 1) && *start_root) {
				add_profile_gc_root (report, *start_root, MONO_PROFILE_GC_ROOT_OTHER, 0);
			}
			desc >>= 1;
			start_root++;
		}
		return;
	case ROOT_DESC_COMPLEX: {
		gsize *bitmap_data = complex_descriptors + (desc >> ROOT_DESC_TYPE_SHIFT);
		int bwords = (*bitmap_data) - 1;
		void **start_run = start_root;
		bitmap_data++;
		while (bwords-- > 0) {
			gsize bmap = *bitmap_data++;
			void **objptr = start_run;
			while (bmap) {
				if ((bmap & 1) && *objptr) {
					add_profile_gc_root (report, *objptr, MONO_PROFILE_GC_ROOT_OTHER, 0);
				}
				bmap >>= 1;
				++objptr;
			}
			start_run += GC_BITS_PER_WORD;
		}
		break;
	}
	case ROOT_DESC_USER: {
		MonoGCRootMarkFunc marker = user_descriptors [desc >> ROOT_DESC_TYPE_SHIFT];
		root_report = report;
		marker (start_root, single_arg_report_root);
		break;
	}
	case ROOT_DESC_RUN_LEN:
		g_assert_not_reached ();
	default:
		g_assert_not_reached ();
	}
}

static void
report_registered_roots_by_type (int root_type)
{
	GCRootReport report;
	int i;
	RootRecord *root;
	report.count = 0;
	for (i = 0; i < roots_hash_size [root_type]; ++i) {
		for (root = roots_hash [root_type][i]; root; root = root->next) {
			DEBUG (6, fprintf (gc_debug_file, "Precise root scan %p-%p (desc: %p)\n", root->start_root, root->end_root, (void*)root->root_desc));
			precisely_report_roots_from (&report, (void**)root->start_root, (void**)root->end_root, root->root_desc);
		}
	}
	notify_gc_roots (&report);
}

static void
report_registered_roots (void)
{
	report_registered_roots_by_type (ROOT_TYPE_NORMAL);
	report_registered_roots_by_type (ROOT_TYPE_WBARRIER);
}

static void
scan_finalizer_entries (CopyOrMarkObjectFunc copy_func, FinalizeEntry *list, GrayQueue *queue)
{
	FinalizeEntry *fin;

	for (fin = list; fin; fin = fin->next) {
		if (!fin->object)
			continue;
		DEBUG (5, fprintf (gc_debug_file, "Scan of fin ready object: %p (%s)\n", fin->object, safe_name (fin->object)));
		copy_func (&fin->object, queue);
	}
}

static mword fragment_total = 0;
/*
 * We found a fragment of free memory in the nursery: memzero it and if
 * it is big enough, add it to the list of fragments that can be used for
 * allocation.
 */
static void
add_nursery_frag (size_t frag_size, char* frag_start, char* frag_end)
{
	Fragment *fragment;
	DEBUG (4, fprintf (gc_debug_file, "Found empty fragment: %p-%p, size: %zd\n", frag_start, frag_end, frag_size));
	binary_protocol_empty (frag_start, frag_size);
	/* Not worth dealing with smaller fragments: need to tune */
	if (frag_size >= FRAGMENT_MIN_SIZE) {
		/* memsetting just the first chunk start is bound to provide better cache locality */
		if (nursery_clear_policy == CLEAR_AT_GC)
			memset (frag_start, 0, frag_size);

		fragment = alloc_fragment ();
		fragment->fragment_start = frag_start;
		fragment->fragment_limit = frag_start;
		fragment->fragment_end = frag_end;
		fragment->next = nursery_fragments;
		nursery_fragments = fragment;
		fragment_total += frag_size;
	} else {
		/* Clear unused fragments, pinning depends on this */
		/*TODO place an int[] here instead of the memset if size justify it*/
		memset (frag_start, 0, frag_size);
	}
}

static const char*
generation_name (int generation)
{
	switch (generation) {
	case GENERATION_NURSERY: return "nursery";
	case GENERATION_OLD: return "old";
	default: g_assert_not_reached ();
	}
}

static DisappearingLinkHashTable*
get_dislink_hash_table (int generation)
{
	switch (generation) {
	case GENERATION_NURSERY: return &minor_disappearing_link_hash;
	case GENERATION_OLD: return &major_disappearing_link_hash;
	default: g_assert_not_reached ();
	}
}

static FinalizeEntryHashTable*
get_finalize_entry_hash_table (int generation)
{
	switch (generation) {
	case GENERATION_NURSERY: return &minor_finalizable_hash;
	case GENERATION_OLD: return &major_finalizable_hash;
	default: g_assert_not_reached ();
	}
}

static MonoObject **finalized_array = NULL;
static int finalized_array_capacity = 0;
static int finalized_array_entries = 0;

static void
bridge_register_finalized_object (MonoObject *object)
{
	if (!finalized_array)
		return;

	if (finalized_array_entries >= finalized_array_capacity) {
		MonoObject **new_array;
		g_assert (finalized_array_entries == finalized_array_capacity);
		finalized_array_capacity *= 2;
		new_array = mono_sgen_alloc_internal_dynamic (sizeof (MonoObject*) * finalized_array_capacity, INTERNAL_MEM_BRIDGE_DATA);
		memcpy (new_array, finalized_array, sizeof (MonoObject*) * finalized_array_entries);
		mono_sgen_free_internal_dynamic (finalized_array, sizeof (MonoObject*) * finalized_array_entries, INTERNAL_MEM_BRIDGE_DATA);
		finalized_array = new_array;
	}
	finalized_array [finalized_array_entries++] = object;
}

static void
finish_gray_stack (char *start_addr, char *end_addr, int generation, GrayQueue *queue)
{
	TV_DECLARE (atv);
	TV_DECLARE (btv);
	int fin_ready;
	int ephemeron_rounds = 0;
	int num_loops;
	CopyOrMarkObjectFunc copy_func = current_collection_generation == GENERATION_NURSERY ? major_collector.copy_object : major_collector.copy_or_mark_object;

	/*
	 * We copied all the reachable objects. Now it's the time to copy
	 * the objects that were not referenced by the roots, but by the copied objects.
	 * we built a stack of objects pointed to by gray_start: they are
	 * additional roots and we may add more items as we go.
	 * We loop until gray_start == gray_objects which means no more objects have
	 * been added. Note this is iterative: no recursion is involved.
	 * We need to walk the LO list as well in search of marked big objects
	 * (use a flag since this is needed only on major collections). We need to loop
	 * here as well, so keep a counter of marked LO (increasing it in copy_object).
	 *   To achieve better cache locality and cache usage, we drain the gray stack 
	 * frequently, after each object is copied, and just finish the work here.
	 */
	drain_gray_stack (queue);
	TV_GETTIME (atv);
	DEBUG (2, fprintf (gc_debug_file, "%s generation done\n", generation_name (generation)));

<<<<<<< HEAD
	/*
	We must clear weak links that don't track resurrection before processing object ready for
	finalization so they can be cleared before that.
	*/
	null_link_in_range (copy_func, start_addr, end_addr, generation, TRUE, queue);
	if (generation == GENERATION_OLD)
		null_link_in_range (copy_func, start_addr, end_addr, GENERATION_NURSERY, TRUE, queue);
=======
	if (finalized_array == NULL && mono_sgen_need_bridge_processing ()) {
		finalized_array_capacity = 32;
		finalized_array = mono_sgen_alloc_internal_dynamic (sizeof (MonoObject*) * finalized_array_capacity, INTERNAL_MEM_BRIDGE_DATA);
	}
	finalized_array_entries = 0;
>>>>>>> 8eec8d7d

	/* walk the finalization queue and move also the objects that need to be
	 * finalized: use the finalized objects as new roots so the objects they depend
	 * on are also not reclaimed. As with the roots above, only objects in the nursery
	 * are marked/copied.
	 * We need a loop here, since objects ready for finalizers may reference other objects
	 * that are fin-ready. Speedup with a flag?
	 */
	num_loops = 0;
	do {
		/*
		 * Walk the ephemeron tables marking all values with reachable keys. This must be completely done
		 * before processing finalizable objects to avoid finalizing reachable values.
		 *
		 * It must be done inside the finalizaters loop since objects must not be removed from CWT tables
		 * while they are been finalized.
		 */
		int done_with_ephemerons = 0;
		do {
			done_with_ephemerons = mark_ephemerons_in_range (copy_func, start_addr, end_addr, queue);
			drain_gray_stack (queue);
			++ephemeron_rounds;
		} while (!done_with_ephemerons);

		fin_ready = num_ready_finalizers;
		finalize_in_range (copy_func, start_addr, end_addr, generation, queue);
		if (generation == GENERATION_OLD)
			finalize_in_range (copy_func, nursery_start, nursery_real_end, GENERATION_NURSERY, queue);

		if (fin_ready != num_ready_finalizers) {
			++num_loops;
			if (finalized_array != NULL)
				mono_sgen_bridge_processing (finalized_array_entries, finalized_array);
		}

		/* drain the new stack that might have been created */
		DEBUG (6, fprintf (gc_debug_file, "Precise scan of gray area post fin\n"));
		drain_gray_stack (queue);
	} while (fin_ready != num_ready_finalizers);

	if (mono_sgen_need_bridge_processing ())
		g_assert (num_loops <= 1);

	/*
	 * Clear ephemeron pairs with unreachable keys.
	 * We pass the copy func so we can figure out if an array was promoted or not.
	 */
	clear_unreachable_ephemerons (copy_func, start_addr, end_addr, queue);

	TV_GETTIME (btv);
	DEBUG (2, fprintf (gc_debug_file, "Finalize queue handling scan for %s generation: %d usecs %d ephemeron roundss\n", generation_name (generation), TV_ELAPSED (atv, btv), ephemeron_rounds));

	/*
	 * handle disappearing links
	 * Note we do this after checking the finalization queue because if an object
	 * survives (at least long enough to be finalized) we don't clear the link.
	 * This also deals with a possible issue with the monitor reclamation: with the Boehm
	 * GC a finalized object my lose the monitor because it is cleared before the finalizer is
	 * called.
	 */
	g_assert (gray_object_queue_is_empty (queue));
	for (;;) {
		null_link_in_range (copy_func, start_addr, end_addr, generation, FALSE, queue);
		if (generation == GENERATION_OLD)
			null_link_in_range (copy_func, start_addr, end_addr, GENERATION_NURSERY, FALSE, queue);
		if (gray_object_queue_is_empty (queue))
			break;
		drain_gray_stack (queue);
	}

	g_assert (gray_object_queue_is_empty (queue));
}

void
mono_sgen_check_section_scan_starts (GCMemSection *section)
{
	int i;
	for (i = 0; i < section->num_scan_start; ++i) {
		if (section->scan_starts [i]) {
			guint size = safe_object_get_size ((MonoObject*) section->scan_starts [i]);
			g_assert (size >= sizeof (MonoObject) && size <= MAX_SMALL_OBJ_SIZE);
		}
	}
}

static void
check_scan_starts (void)
{
	if (!do_scan_starts_check)
		return;
	mono_sgen_check_section_scan_starts (nursery_section);
	major_collector.check_scan_starts ();
}

static int last_num_pinned = 0;

static void
build_nursery_fragments (void **start, int num_entries)
{
	char *frag_start, *frag_end;
	size_t frag_size;
	int i;

	while (nursery_fragments) {
		Fragment *next = nursery_fragments->next;
		nursery_fragments->next = fragment_freelist;
		fragment_freelist = nursery_fragments;
		nursery_fragments = next;
	}
	frag_start = nursery_start;
	fragment_total = 0;
	/* clear scan starts */
	memset (nursery_section->scan_starts, 0, nursery_section->num_scan_start * sizeof (gpointer));
	for (i = 0; i < num_entries; ++i) {
		frag_end = start [i];
		/* remove the pin bit from pinned objects */
		unpin_object (frag_end);
		nursery_section->scan_starts [((char*)frag_end - (char*)nursery_section->data)/SCAN_START_SIZE] = frag_end;
		frag_size = frag_end - frag_start;
		if (frag_size)
			add_nursery_frag (frag_size, frag_start, frag_end);
		frag_size = ALIGN_UP (safe_object_get_size ((MonoObject*)start [i]));
		frag_start = (char*)start [i] + frag_size;
	}
	nursery_last_pinned_end = frag_start;
	frag_end = nursery_real_end;
	frag_size = frag_end - frag_start;
	if (frag_size)
		add_nursery_frag (frag_size, frag_start, frag_end);
	if (!nursery_fragments) {
		DEBUG (1, fprintf (gc_debug_file, "Nursery fully pinned (%d)\n", num_entries));
		for (i = 0; i < num_entries; ++i) {
			DEBUG (3, fprintf (gc_debug_file, "Bastard pinning obj %p (%s), size: %d\n", start [i], safe_name (start [i]), safe_object_get_size (start [i])));
		}
		degraded_mode = 1;
	}

	nursery_next = nursery_frag_real_end = NULL;

	/* Clear TLABs for all threads */
	clear_tlabs ();
}

static void
scan_from_registered_roots (CopyOrMarkObjectFunc copy_func, char *addr_start, char *addr_end, int root_type, GrayQueue *queue)
{
	int i;
	RootRecord *root;
	for (i = 0; i < roots_hash_size [root_type]; ++i) {
		for (root = roots_hash [root_type][i]; root; root = root->next) {
			DEBUG (6, fprintf (gc_debug_file, "Precise root scan %p-%p (desc: %p)\n", root->start_root, root->end_root, (void*)root->root_desc));
			precisely_scan_objects_from (copy_func, (void**)root->start_root, (void**)root->end_root, addr_start, addr_end, root->root_desc, queue);
		}
	}
}

void
mono_sgen_dump_occupied (char *start, char *end, char *section_start)
{
	fprintf (heap_dump_file, "<occupied offset=\"%td\" size=\"%td\"/>\n", start - section_start, end - start);
}

void
mono_sgen_dump_section (GCMemSection *section, const char *type)
{
	char *start = section->data;
	char *end = section->data + section->size;
	char *occ_start = NULL;
	GCVTable *vt;
	char *old_start = NULL;	/* just for debugging */

	fprintf (heap_dump_file, "<section type=\"%s\" size=\"%lu\">\n", type, (unsigned long)section->size);

	while (start < end) {
		guint size;
		MonoClass *class;

		if (!*(void**)start) {
			if (occ_start) {
				mono_sgen_dump_occupied (occ_start, start, section->data);
				occ_start = NULL;
			}
			start += sizeof (void*); /* should be ALLOC_ALIGN, really */
			continue;
		}
		g_assert (start < section->next_data);

		if (!occ_start)
			occ_start = start;

		vt = (GCVTable*)LOAD_VTABLE (start);
		class = vt->klass;

		size = ALIGN_UP (safe_object_get_size ((MonoObject*) start));

		/*
		fprintf (heap_dump_file, "<object offset=\"%d\" class=\"%s.%s\" size=\"%d\"/>\n",
				start - section->data,
				vt->klass->name_space, vt->klass->name,
				size);
		*/

		old_start = start;
		start += size;
	}
	if (occ_start)
		mono_sgen_dump_occupied (occ_start, start, section->data);

	fprintf (heap_dump_file, "</section>\n");
}

static void
dump_object (MonoObject *obj, gboolean dump_location)
{
	static char class_name [1024];

	MonoClass *class = mono_object_class (obj);
	int i, j;

	/*
	 * Python's XML parser is too stupid to parse angle brackets
	 * in strings, so we just ignore them;
	 */
	i = j = 0;
	while (class->name [i] && j < sizeof (class_name) - 1) {
		if (!strchr ("<>\"", class->name [i]))
			class_name [j++] = class->name [i];
		++i;
	}
	g_assert (j < sizeof (class_name));
	class_name [j] = 0;

	fprintf (heap_dump_file, "<object class=\"%s.%s\" size=\"%d\"",
			class->name_space, class_name,
			safe_object_get_size (obj));
	if (dump_location) {
		const char *location;
		if (ptr_in_nursery (obj))
			location = "nursery";
		else if (safe_object_get_size (obj) <= MAX_SMALL_OBJ_SIZE)
			location = "major";
		else
			location = "LOS";
		fprintf (heap_dump_file, " location=\"%s\"", location);
	}
	fprintf (heap_dump_file, "/>\n");
}

static void
dump_heap (const char *type, int num, const char *reason)
{
	ObjectList *list;
	LOSObject *bigobj;

	fprintf (heap_dump_file, "<collection type=\"%s\" num=\"%d\"", type, num);
	if (reason)
		fprintf (heap_dump_file, " reason=\"%s\"", reason);
	fprintf (heap_dump_file, ">\n");
	fprintf (heap_dump_file, "<other-mem-usage type=\"mempools\" size=\"%ld\"/>\n", mono_mempool_get_bytes_allocated ());
	mono_sgen_dump_internal_mem_usage (heap_dump_file);
	fprintf (heap_dump_file, "<pinned type=\"stack\" bytes=\"%zu\"/>\n", pinned_byte_counts [PIN_TYPE_STACK]);
	/* fprintf (heap_dump_file, "<pinned type=\"static-data\" bytes=\"%d\"/>\n", pinned_byte_counts [PIN_TYPE_STATIC_DATA]); */
	fprintf (heap_dump_file, "<pinned type=\"other\" bytes=\"%zu\"/>\n", pinned_byte_counts [PIN_TYPE_OTHER]);

	fprintf (heap_dump_file, "<pinned-objects>\n");
	for (list = pinned_objects; list; list = list->next)
		dump_object (list->obj, TRUE);
	fprintf (heap_dump_file, "</pinned-objects>\n");

	mono_sgen_dump_section (nursery_section, "nursery");

	major_collector.dump_heap (heap_dump_file);

	fprintf (heap_dump_file, "<los>\n");
	for (bigobj = los_object_list; bigobj; bigobj = bigobj->next)
		dump_object ((MonoObject*)bigobj->data, FALSE);
	fprintf (heap_dump_file, "</los>\n");

	fprintf (heap_dump_file, "</collection>\n");
}

void
mono_sgen_register_moved_object (void *obj, void *destination)
{
	g_assert (mono_profiler_events & MONO_PROFILE_GC_MOVES);

	/* FIXME: handle this for parallel collector */
	g_assert (!major_collector.is_parallel);

	if (moved_objects_idx == MOVED_OBJECTS_NUM) {
		mono_profiler_gc_moves (moved_objects, moved_objects_idx);
		moved_objects_idx = 0;
	}
	moved_objects [moved_objects_idx++] = obj;
	moved_objects [moved_objects_idx++] = destination;
}

static void
init_stats (void)
{
	static gboolean inited = FALSE;

	if (inited)
		return;

	mono_counters_register ("Minor fragment clear", MONO_COUNTER_GC | MONO_COUNTER_LONG, &time_minor_pre_collection_fragment_clear);
	mono_counters_register ("Minor pinning", MONO_COUNTER_GC | MONO_COUNTER_LONG, &time_minor_pinning);
	mono_counters_register ("Minor scan remsets", MONO_COUNTER_GC | MONO_COUNTER_LONG, &time_minor_scan_remsets);
	mono_counters_register ("Minor scan cardtables", MONO_COUNTER_GC | MONO_COUNTER_LONG, &time_minor_scan_card_table);
	mono_counters_register ("Minor scan pinned", MONO_COUNTER_GC | MONO_COUNTER_LONG, &time_minor_scan_pinned);
	mono_counters_register ("Minor scan registered roots", MONO_COUNTER_GC | MONO_COUNTER_LONG, &time_minor_scan_registered_roots);
	mono_counters_register ("Minor scan thread data", MONO_COUNTER_GC | MONO_COUNTER_LONG, &time_minor_scan_thread_data);
	mono_counters_register ("Minor finish gray stack", MONO_COUNTER_GC | MONO_COUNTER_LONG, &time_minor_finish_gray_stack);
	mono_counters_register ("Minor fragment creation", MONO_COUNTER_GC | MONO_COUNTER_LONG, &time_minor_fragment_creation);

	mono_counters_register ("Major fragment clear", MONO_COUNTER_GC | MONO_COUNTER_LONG, &time_major_pre_collection_fragment_clear);
	mono_counters_register ("Major pinning", MONO_COUNTER_GC | MONO_COUNTER_LONG, &time_major_pinning);
	mono_counters_register ("Major scan pinned", MONO_COUNTER_GC | MONO_COUNTER_LONG, &time_major_scan_pinned);
	mono_counters_register ("Major scan registered roots", MONO_COUNTER_GC | MONO_COUNTER_LONG, &time_major_scan_registered_roots);
	mono_counters_register ("Major scan thread data", MONO_COUNTER_GC | MONO_COUNTER_LONG, &time_major_scan_thread_data);
	mono_counters_register ("Major scan alloc_pinned", MONO_COUNTER_GC | MONO_COUNTER_LONG, &time_major_scan_alloc_pinned);
	mono_counters_register ("Major scan finalized", MONO_COUNTER_GC | MONO_COUNTER_LONG, &time_major_scan_finalized);
	mono_counters_register ("Major scan big objects", MONO_COUNTER_GC | MONO_COUNTER_LONG, &time_major_scan_big_objects);
	mono_counters_register ("Major finish gray stack", MONO_COUNTER_GC | MONO_COUNTER_LONG, &time_major_finish_gray_stack);
	mono_counters_register ("Major free big objects", MONO_COUNTER_GC | MONO_COUNTER_LONG, &time_major_free_bigobjs);
	mono_counters_register ("Major LOS sweep", MONO_COUNTER_GC | MONO_COUNTER_LONG, &time_major_los_sweep);
	mono_counters_register ("Major sweep", MONO_COUNTER_GC | MONO_COUNTER_LONG, &time_major_sweep);
	mono_counters_register ("Major fragment creation", MONO_COUNTER_GC | MONO_COUNTER_LONG, &time_major_fragment_creation);

	mono_counters_register ("Number of pinned objects", MONO_COUNTER_GC | MONO_COUNTER_LONG, &stat_pinned_objects);

#ifdef HEAVY_STATISTICS
	mono_counters_register ("WBarrier set field", MONO_COUNTER_GC | MONO_COUNTER_INT, &stat_wbarrier_set_field);
	mono_counters_register ("WBarrier set arrayref", MONO_COUNTER_GC | MONO_COUNTER_INT, &stat_wbarrier_set_arrayref);
	mono_counters_register ("WBarrier arrayref copy", MONO_COUNTER_GC | MONO_COUNTER_INT, &stat_wbarrier_arrayref_copy);
	mono_counters_register ("WBarrier generic store called", MONO_COUNTER_GC | MONO_COUNTER_INT, &stat_wbarrier_generic_store);
	mono_counters_register ("WBarrier generic store stored", MONO_COUNTER_GC | MONO_COUNTER_INT, &stat_wbarrier_generic_store_remset);
	mono_counters_register ("WBarrier set root", MONO_COUNTER_GC | MONO_COUNTER_INT, &stat_wbarrier_set_root);
	mono_counters_register ("WBarrier value copy", MONO_COUNTER_GC | MONO_COUNTER_INT, &stat_wbarrier_value_copy);
	mono_counters_register ("WBarrier object copy", MONO_COUNTER_GC | MONO_COUNTER_INT, &stat_wbarrier_object_copy);

	mono_counters_register ("# objects allocated", MONO_COUNTER_GC | MONO_COUNTER_LONG, &stat_objects_alloced);
	mono_counters_register ("bytes allocated", MONO_COUNTER_GC | MONO_COUNTER_LONG, &stat_bytes_alloced);
	mono_counters_register ("# objects allocated degraded", MONO_COUNTER_GC | MONO_COUNTER_LONG, &stat_objects_alloced_degraded);
	mono_counters_register ("bytes allocated degraded", MONO_COUNTER_GC | MONO_COUNTER_LONG, &stat_bytes_alloced_degraded);
	mono_counters_register ("bytes allocated in LOS", MONO_COUNTER_GC | MONO_COUNTER_LONG, &stat_bytes_alloced_los);

	mono_counters_register ("# copy_object() called (nursery)", MONO_COUNTER_GC | MONO_COUNTER_LONG, &stat_copy_object_called_nursery);
	mono_counters_register ("# objects copied (nursery)", MONO_COUNTER_GC | MONO_COUNTER_LONG, &stat_objects_copied_nursery);
	mono_counters_register ("# copy_object() called (major)", MONO_COUNTER_GC | MONO_COUNTER_LONG, &stat_copy_object_called_major);
	mono_counters_register ("# objects copied (major)", MONO_COUNTER_GC | MONO_COUNTER_LONG, &stat_objects_copied_major);

	mono_counters_register ("# scan_object() called (nursery)", MONO_COUNTER_GC | MONO_COUNTER_LONG, &stat_scan_object_called_nursery);
	mono_counters_register ("# scan_object() called (major)", MONO_COUNTER_GC | MONO_COUNTER_LONG, &stat_scan_object_called_major);

	mono_counters_register ("# nursery copy_object() failed from space", MONO_COUNTER_GC | MONO_COUNTER_LONG, &stat_nursery_copy_object_failed_from_space);
	mono_counters_register ("# nursery copy_object() failed forwarded", MONO_COUNTER_GC | MONO_COUNTER_LONG, &stat_nursery_copy_object_failed_forwarded);
	mono_counters_register ("# nursery copy_object() failed pinned", MONO_COUNTER_GC | MONO_COUNTER_LONG, &stat_nursery_copy_object_failed_pinned);

	mono_counters_register ("# wasted fragments used", MONO_COUNTER_GC | MONO_COUNTER_LONG, &stat_wasted_fragments_used);
	mono_counters_register ("bytes in wasted fragments", MONO_COUNTER_GC | MONO_COUNTER_LONG, &stat_wasted_fragments_bytes);

	mono_counters_register ("Store remsets", MONO_COUNTER_GC | MONO_COUNTER_LONG, &stat_store_remsets);
	mono_counters_register ("Unique store remsets", MONO_COUNTER_GC | MONO_COUNTER_LONG, &stat_store_remsets_unique);
	mono_counters_register ("Saved remsets 1", MONO_COUNTER_GC | MONO_COUNTER_LONG, &stat_saved_remsets_1);
	mono_counters_register ("Saved remsets 2", MONO_COUNTER_GC | MONO_COUNTER_LONG, &stat_saved_remsets_2);
	mono_counters_register ("Non-global remsets processed", MONO_COUNTER_GC | MONO_COUNTER_LONG, &stat_local_remsets_processed);
	mono_counters_register ("Global remsets added", MONO_COUNTER_GC | MONO_COUNTER_LONG, &stat_global_remsets_added);
	mono_counters_register ("Global remsets re-added", MONO_COUNTER_GC | MONO_COUNTER_LONG, &stat_global_remsets_readded);
	mono_counters_register ("Global remsets processed", MONO_COUNTER_GC | MONO_COUNTER_LONG, &stat_global_remsets_processed);
	mono_counters_register ("Global remsets discarded", MONO_COUNTER_GC | MONO_COUNTER_LONG, &stat_global_remsets_discarded);
#endif

	inited = TRUE;
}

static gboolean need_calculate_minor_collection_allowance;

static int last_collection_old_num_major_sections;
static mword last_collection_los_memory_usage = 0;
static mword last_collection_old_los_memory_usage;
static mword last_collection_los_memory_alloced;

static void
reset_minor_collection_allowance (void)
{
	need_calculate_minor_collection_allowance = TRUE;
}

static void
try_calculate_minor_collection_allowance (gboolean overwrite)
{
	int num_major_sections, num_major_sections_saved, save_target, allowance_target;
	mword los_memory_saved;

	if (overwrite)
		g_assert (need_calculate_minor_collection_allowance);

	if (!need_calculate_minor_collection_allowance)
		return;

	if (!*major_collector.have_swept) {
		if (overwrite)
			minor_collection_allowance = MIN_MINOR_COLLECTION_ALLOWANCE;
		return;
	}

	num_major_sections = major_collector.get_num_major_sections ();

	num_major_sections_saved = MAX (last_collection_old_num_major_sections - num_major_sections, 0);
	los_memory_saved = MAX (last_collection_old_los_memory_usage - last_collection_los_memory_usage, 1);

	save_target = ((num_major_sections * major_collector.section_size) + los_memory_saved) / 2;

	/*
	 * We aim to allow the allocation of as many sections as is
	 * necessary to reclaim save_target sections in the next
	 * collection.  We assume the collection pattern won't change.
	 * In the last cycle, we had num_major_sections_saved for
	 * minor_collection_sections_alloced.  Assuming things won't
	 * change, this must be the same ratio as save_target for
	 * allowance_target, i.e.
	 *
	 *    num_major_sections_saved            save_target
	 * --------------------------------- == ----------------
	 * minor_collection_sections_alloced    allowance_target
	 *
	 * hence:
	 */
	allowance_target = (mword)((double)save_target * (double)(minor_collection_sections_alloced * major_collector.section_size + last_collection_los_memory_alloced) / (double)(num_major_sections_saved * major_collector.section_size + los_memory_saved));

	minor_collection_allowance = MAX (MIN (allowance_target, num_major_sections * major_collector.section_size + los_memory_usage), MIN_MINOR_COLLECTION_ALLOWANCE);

	if (major_collector.have_computed_minor_collection_allowance)
		major_collector.have_computed_minor_collection_allowance ();

	need_calculate_minor_collection_allowance = FALSE;
}

static gboolean
need_major_collection (mword space_needed)
{
	mword los_alloced = los_memory_usage - MIN (last_collection_los_memory_usage, los_memory_usage);
	return (space_needed > available_free_space ()) ||
		minor_collection_sections_alloced * major_collector.section_size + los_alloced > minor_collection_allowance;
}

gboolean
mono_sgen_need_major_collection (mword space_needed)
{
	return need_major_collection (space_needed);
}

/*
 * Collect objects in the nursery.  Returns whether to trigger a major
 * collection.
 */
static gboolean
collect_nursery (size_t requested_size)
{
	gboolean needs_major;
	size_t max_garbage_amount;
	char *orig_nursery_next;
	TV_DECLARE (all_atv);
	TV_DECLARE (all_btv);
	TV_DECLARE (atv);
	TV_DECLARE (btv);

	mono_perfcounters->gc_collections0++;

	current_collection_generation = GENERATION_NURSERY;

	binary_protocol_collection (GENERATION_NURSERY);
	check_scan_starts ();

	degraded_mode = 0;
	objects_pinned = 0;
	orig_nursery_next = nursery_next;
	nursery_next = MAX (nursery_next, nursery_last_pinned_end);
	/* FIXME: optimize later to use the higher address where an object can be present */
	nursery_next = MAX (nursery_next, nursery_real_end);

	DEBUG (1, fprintf (gc_debug_file, "Start nursery collection %d %p-%p, size: %d\n", num_minor_gcs, nursery_start, nursery_next, (int)(nursery_next - nursery_start)));
	max_garbage_amount = nursery_next - nursery_start;
	g_assert (nursery_section->size >= max_garbage_amount);

	/* world must be stopped already */
	TV_GETTIME (all_atv);
	atv = all_atv;

	/* Pinning no longer depends on clearing all nursery fragments */
	clear_current_nursery_fragment (orig_nursery_next);

	TV_GETTIME (btv);
	time_minor_pre_collection_fragment_clear += TV_ELAPSED_MS (atv, btv);

	if (xdomain_checks)
		check_for_xdomain_refs ();

	nursery_section->next_data = nursery_next;

	major_collector.start_nursery_collection ();

	try_calculate_minor_collection_allowance (FALSE);

	gray_object_queue_init (&gray_queue, mono_sgen_get_unmanaged_allocator ());

	num_minor_gcs++;
	mono_stats.minor_gc_count ++;

	global_remset_cache_clear ();

	/* pin from pinned handles */
	init_pinning ();
	mono_profiler_gc_event (MONO_GC_EVENT_MARK_START, 0);
	pin_from_roots (nursery_start, nursery_next);
	/* identify pinned objects */
	optimize_pin_queue (0);
	next_pin_slot = pin_objects_from_addresses (nursery_section, pin_queue, pin_queue + next_pin_slot, nursery_start, nursery_next, &gray_queue);
	nursery_section->pin_queue_start = pin_queue;
	nursery_section->pin_queue_num_entries = next_pin_slot;
	TV_GETTIME (atv);
	time_minor_pinning += TV_ELAPSED_MS (btv, atv);
	DEBUG (2, fprintf (gc_debug_file, "Finding pinned pointers: %d in %d usecs\n", next_pin_slot, TV_ELAPSED (btv, atv)));
	DEBUG (4, fprintf (gc_debug_file, "Start scan with %d pinned objects\n", next_pin_slot));

	if (consistency_check_at_minor_collection)
		check_consistency ();

	/* 
	 * walk all the roots and copy the young objects to the old generation,
	 * starting from to_space
	 */

	scan_from_remsets (nursery_start, nursery_next, &gray_queue);
	/* we don't have complete write barrier yet, so we scan all the old generation sections */
	TV_GETTIME (btv);
	time_minor_scan_remsets += TV_ELAPSED_MS (atv, btv);
	DEBUG (2, fprintf (gc_debug_file, "Old generation scan: %d usecs\n", TV_ELAPSED (atv, btv)));

	if (use_cardtable) {
		atv = btv;
		card_tables_collect_stats (TRUE);
		scan_from_card_tables (nursery_start, nursery_next, &gray_queue);
		TV_GETTIME (btv);
		time_minor_scan_card_table += TV_ELAPSED_MS (atv, btv);
	}

	drain_gray_stack (&gray_queue);

	if (mono_profiler_get_events () & MONO_PROFILE_GC_ROOTS)
		report_registered_roots ();
	if (mono_profiler_get_events () & MONO_PROFILE_GC_ROOTS)
		report_finalizer_roots ();
	TV_GETTIME (atv);
	time_minor_scan_pinned += TV_ELAPSED_MS (btv, atv);
	/* registered roots, this includes static fields */
	scan_from_registered_roots (major_collector.copy_object, nursery_start, nursery_next, ROOT_TYPE_NORMAL, &gray_queue);
	scan_from_registered_roots (major_collector.copy_object, nursery_start, nursery_next, ROOT_TYPE_WBARRIER, &gray_queue);
	TV_GETTIME (btv);
	time_minor_scan_registered_roots += TV_ELAPSED_MS (atv, btv);
	/* thread data */
	scan_thread_data (nursery_start, nursery_next, TRUE);
	TV_GETTIME (atv);
	time_minor_scan_thread_data += TV_ELAPSED_MS (btv, atv);
	btv = atv;

	finish_gray_stack (nursery_start, nursery_next, GENERATION_NURSERY, &gray_queue);
	TV_GETTIME (atv);
	time_minor_finish_gray_stack += TV_ELAPSED_MS (btv, atv);
	mono_profiler_gc_event (MONO_GC_EVENT_MARK_END, 0);

	if (objects_pinned) {
		evacuate_pin_staging_area ();
		optimize_pin_queue (0);
		nursery_section->pin_queue_start = pin_queue;
		nursery_section->pin_queue_num_entries = next_pin_slot;
	}

	/* walk the pin_queue, build up the fragment list of free memory, unmark
	 * pinned objects as we go, memzero() the empty fragments so they are ready for the
	 * next allocations.
	 */
	mono_profiler_gc_event (MONO_GC_EVENT_RECLAIM_START, 0);
	build_nursery_fragments (pin_queue, next_pin_slot);
	mono_profiler_gc_event (MONO_GC_EVENT_RECLAIM_END, 0);
	TV_GETTIME (btv);
	time_minor_fragment_creation += TV_ELAPSED_MS (atv, btv);
	DEBUG (2, fprintf (gc_debug_file, "Fragment creation: %d usecs, %lu bytes available\n", TV_ELAPSED (atv, btv), (unsigned long)fragment_total));

	if (consistency_check_at_minor_collection)
		check_major_refs ();

	major_collector.finish_nursery_collection ();

	TV_GETTIME (all_btv);
	mono_stats.minor_gc_time_usecs += TV_ELAPSED (all_atv, all_btv);

	if (heap_dump_file)
		dump_heap ("minor", num_minor_gcs - 1, NULL);

	/* prepare the pin queue for the next collection */
	last_num_pinned = next_pin_slot;
	next_pin_slot = 0;
	if (fin_ready_list || critical_fin_list) {
		DEBUG (4, fprintf (gc_debug_file, "Finalizer-thread wakeup: ready %d\n", num_ready_finalizers));
		mono_gc_finalize_notify ();
	}
	pin_stats_reset ();

	g_assert (gray_object_queue_is_empty (&gray_queue));

	if (use_cardtable)
		card_tables_collect_stats (FALSE);

	check_scan_starts ();

	binary_protocol_flush_buffers (FALSE);

	/*objects are late pinned because of lack of memory, so a major is a good call*/
	needs_major = need_major_collection (0) || objects_pinned;
	current_collection_generation = -1;
	objects_pinned = 0;

	return needs_major;
}

static void
major_do_collection (const char *reason)
{
	LOSObject *bigobj, *prevbo;
	TV_DECLARE (all_atv);
	TV_DECLARE (all_btv);
	TV_DECLARE (atv);
	TV_DECLARE (btv);
	/* FIXME: only use these values for the precise scan
	 * note that to_space pointers should be excluded anyway...
	 */
	char *heap_start = NULL;
	char *heap_end = (char*)-1;
	int old_next_pin_slot;

	mono_perfcounters->gc_collections1++;

	last_collection_old_num_major_sections = major_collector.get_num_major_sections ();

	/*
	 * A domain could have been freed, resulting in
	 * los_memory_usage being less than last_collection_los_memory_usage.
	 */
	last_collection_los_memory_alloced = los_memory_usage - MIN (last_collection_los_memory_usage, los_memory_usage);
	last_collection_old_los_memory_usage = los_memory_usage;
	objects_pinned = 0;

	//count_ref_nonref_objs ();
	//consistency_check ();

	binary_protocol_collection (GENERATION_OLD);
	check_scan_starts ();
	gray_object_queue_init (&gray_queue, mono_sgen_get_unmanaged_allocator ());
	if (major_collector.is_parallel)
		gray_object_queue_init (&workers_distribute_gray_queue, mono_sgen_get_unmanaged_allocator ());

	degraded_mode = 0;
	DEBUG (1, fprintf (gc_debug_file, "Start major collection %d\n", num_major_gcs));
	num_major_gcs++;
	mono_stats.major_gc_count ++;

	/* world must be stopped already */
	TV_GETTIME (all_atv);
	atv = all_atv;

	/* Pinning depends on this */
	clear_nursery_fragments (nursery_next);

	TV_GETTIME (btv);
	time_major_pre_collection_fragment_clear += TV_ELAPSED_MS (atv, btv);

	nursery_section->next_data = nursery_real_end;
	/* we should also coalesce scanning from sections close to each other
	 * and deal with pointers outside of the sections later.
	 */

	if (major_collector.start_major_collection)
		major_collector.start_major_collection ();

	*major_collector.have_swept = FALSE;
	reset_minor_collection_allowance ();

	if (xdomain_checks)
		check_for_xdomain_refs ();

	/* The remsets are not useful for a major collection */
	clear_remsets ();
	global_remset_cache_clear ();
	if (use_cardtable)
		card_table_clear ();

	TV_GETTIME (atv);
	init_pinning ();
	DEBUG (6, fprintf (gc_debug_file, "Collecting pinned addresses\n"));
	pin_from_roots ((void*)lowest_heap_address, (void*)highest_heap_address);
	optimize_pin_queue (0);

	/*
	 * pin_queue now contains all candidate pointers, sorted and
	 * uniqued.  We must do two passes now to figure out which
	 * objects are pinned.
	 *
	 * The first is to find within the pin_queue the area for each
	 * section.  This requires that the pin_queue be sorted.  We
	 * also process the LOS objects and pinned chunks here.
	 *
	 * The second, destructive, pass is to reduce the section
	 * areas to pointers to the actually pinned objects.
	 */
	DEBUG (6, fprintf (gc_debug_file, "Pinning from sections\n"));
	/* first pass for the sections */
	mono_sgen_find_section_pin_queue_start_end (nursery_section);
	major_collector.find_pin_queue_start_ends (WORKERS_DISTRIBUTE_GRAY_QUEUE);
	/* identify possible pointers to the insize of large objects */
	DEBUG (6, fprintf (gc_debug_file, "Pinning from large objects\n"));
	for (bigobj = los_object_list; bigobj; bigobj = bigobj->next) {
		int dummy;
		if (mono_sgen_find_optimized_pin_queue_area (bigobj->data, (char*)bigobj->data + bigobj->size, &dummy)) {
			pin_object (bigobj->data);
			/* FIXME: only enqueue if object has references */
			GRAY_OBJECT_ENQUEUE (WORKERS_DISTRIBUTE_GRAY_QUEUE, bigobj->data);
			if (heap_dump_file)
				mono_sgen_pin_stats_register_object ((char*) bigobj->data, safe_object_get_size ((MonoObject*) bigobj->data));
			DEBUG (6, fprintf (gc_debug_file, "Marked large object %p (%s) size: %lu from roots\n", bigobj->data, safe_name (bigobj->data), (unsigned long)bigobj->size));
		}
	}
	/* second pass for the sections */
	mono_sgen_pin_objects_in_section (nursery_section, WORKERS_DISTRIBUTE_GRAY_QUEUE);
	major_collector.pin_objects (WORKERS_DISTRIBUTE_GRAY_QUEUE);
	old_next_pin_slot = next_pin_slot;

	TV_GETTIME (btv);
	time_major_pinning += TV_ELAPSED_MS (atv, btv);
	DEBUG (2, fprintf (gc_debug_file, "Finding pinned pointers: %d in %d usecs\n", next_pin_slot, TV_ELAPSED (atv, btv)));
	DEBUG (4, fprintf (gc_debug_file, "Start scan with %d pinned objects\n", next_pin_slot));

	major_collector.init_to_space ();

	workers_start_all_workers (1);

	if (mono_profiler_get_events () & MONO_PROFILE_GC_ROOTS)
		report_registered_roots ();
	TV_GETTIME (atv);
	time_major_scan_pinned += TV_ELAPSED_MS (btv, atv);

	/* registered roots, this includes static fields */
	scan_from_registered_roots (major_collector.copy_or_mark_object, heap_start, heap_end, ROOT_TYPE_NORMAL, WORKERS_DISTRIBUTE_GRAY_QUEUE);
	scan_from_registered_roots (major_collector.copy_or_mark_object, heap_start, heap_end, ROOT_TYPE_WBARRIER, WORKERS_DISTRIBUTE_GRAY_QUEUE);
	TV_GETTIME (btv);
	time_major_scan_registered_roots += TV_ELAPSED_MS (atv, btv);

	/* Threads */
	/* FIXME: This is the wrong place for this, because it does
	   pinning */
	scan_thread_data (heap_start, heap_end, TRUE);
	TV_GETTIME (atv);
	time_major_scan_thread_data += TV_ELAPSED_MS (btv, atv);

	TV_GETTIME (btv);
	time_major_scan_alloc_pinned += TV_ELAPSED_MS (atv, btv);

	if (mono_profiler_get_events () & MONO_PROFILE_GC_ROOTS)
		report_finalizer_roots ();
	/* scan the list of objects ready for finalization */
	scan_finalizer_entries (major_collector.copy_or_mark_object, fin_ready_list, WORKERS_DISTRIBUTE_GRAY_QUEUE);
	scan_finalizer_entries (major_collector.copy_or_mark_object, critical_fin_list, WORKERS_DISTRIBUTE_GRAY_QUEUE);
	TV_GETTIME (atv);
	time_major_scan_finalized += TV_ELAPSED_MS (btv, atv);
	DEBUG (2, fprintf (gc_debug_file, "Root scan: %d usecs\n", TV_ELAPSED (btv, atv)));

	TV_GETTIME (btv);
	time_major_scan_big_objects += TV_ELAPSED_MS (atv, btv);

	if (major_collector.is_parallel) {
		while (!gray_object_queue_is_empty (WORKERS_DISTRIBUTE_GRAY_QUEUE)) {
			workers_distribute_gray_queue_sections ();
			usleep (2000);
		}
	}
	workers_change_num_working (-1);
	workers_join ();

	if (major_collector.is_parallel)
		g_assert (gray_object_queue_is_empty (&gray_queue));

	/* all the objects in the heap */
	finish_gray_stack (heap_start, heap_end, GENERATION_OLD, &gray_queue);
	TV_GETTIME (atv);
	time_major_finish_gray_stack += TV_ELAPSED_MS (btv, atv);

	if (objects_pinned) {
		/*This is slow, but we just OOM'd*/
		mono_sgen_pin_queue_clear_discarded_entries (nursery_section, old_next_pin_slot);
		evacuate_pin_staging_area ();
		optimize_pin_queue (0);
		mono_sgen_find_section_pin_queue_start_end (nursery_section);
		objects_pinned = 0;
	}

	reset_heap_boundaries ();
	mono_sgen_update_heap_boundaries ((mword)nursery_start, (mword)nursery_real_end);

	/* sweep the big objects list */
	prevbo = NULL;
	for (bigobj = los_object_list; bigobj;) {
		if (object_is_pinned (bigobj->data)) {
			unpin_object (bigobj->data);
			mono_sgen_update_heap_boundaries ((mword)bigobj->data, (mword)bigobj->data + bigobj->size);
		} else {
			LOSObject *to_free;
			/* not referenced anywhere, so we can free it */
			if (prevbo)
				prevbo->next = bigobj->next;
			else
				los_object_list = bigobj->next;
			to_free = bigobj;
			bigobj = bigobj->next;
			mono_sgen_los_free_object (to_free);
			continue;
		}
		prevbo = bigobj;
		bigobj = bigobj->next;
	}

	TV_GETTIME (btv);
	time_major_free_bigobjs += TV_ELAPSED_MS (atv, btv);

	mono_sgen_los_sweep ();

	TV_GETTIME (atv);
	time_major_los_sweep += TV_ELAPSED_MS (btv, atv);

	major_collector.sweep ();

	TV_GETTIME (btv);
	time_major_sweep += TV_ELAPSED_MS (atv, btv);

	/* walk the pin_queue, build up the fragment list of free memory, unmark
	 * pinned objects as we go, memzero() the empty fragments so they are ready for the
	 * next allocations.
	 */
	build_nursery_fragments (nursery_section->pin_queue_start, nursery_section->pin_queue_num_entries);

	TV_GETTIME (atv);
	time_major_fragment_creation += TV_ELAPSED_MS (btv, atv);

	TV_GETTIME (all_btv);
	mono_stats.major_gc_time_usecs += TV_ELAPSED (all_atv, all_btv);

	if (heap_dump_file)
		dump_heap ("major", num_major_gcs - 1, reason);

	/* prepare the pin queue for the next collection */
	next_pin_slot = 0;
	if (fin_ready_list || critical_fin_list) {
		DEBUG (4, fprintf (gc_debug_file, "Finalizer-thread wakeup: ready %d\n", num_ready_finalizers));
		mono_gc_finalize_notify ();
	}
	pin_stats_reset ();

	g_assert (gray_object_queue_is_empty (&gray_queue));

	try_calculate_minor_collection_allowance (TRUE);

	minor_collection_sections_alloced = 0;
	last_collection_los_memory_usage = los_memory_usage;

	major_collector.finish_major_collection ();

	check_scan_starts ();

	binary_protocol_flush_buffers (FALSE);

	//consistency_check ();
}

static void
major_collection (const char *reason)
{
	if (g_getenv ("MONO_GC_NO_MAJOR")) {
		collect_nursery (0);
		return;
	}

	current_collection_generation = GENERATION_OLD;
	major_do_collection (reason);
	current_collection_generation = -1;
}

void
sgen_collect_major_no_lock (const char *reason)
{
	 mono_profiler_gc_event (MONO_GC_EVENT_START, 1);
	 stop_world (1);
	 major_collection (reason);
	 restart_world (1);
	 mono_profiler_gc_event (MONO_GC_EVENT_END, 1);
}

/*
 * When deciding if it's better to collect or to expand, keep track
 * of how much garbage was reclaimed with the last collection: if it's too
 * little, expand.
 * This is called when we could not allocate a small object.
 */
static void __attribute__((noinline))
minor_collect_or_expand_inner (size_t size)
{
	int do_minor_collection = 1;

	g_assert (nursery_section);
	if (do_minor_collection) {
		mono_profiler_gc_event (MONO_GC_EVENT_START, 0);
		stop_world (0);
		if (collect_nursery (size)) {
			mono_profiler_gc_event (MONO_GC_EVENT_START, 1);
			major_collection ("minor overflow");
			/* keep events symmetric */
			mono_profiler_gc_event (MONO_GC_EVENT_END, 1);
		}
		DEBUG (2, fprintf (gc_debug_file, "Heap size: %lu, LOS size: %lu\n", (unsigned long)total_alloc, (unsigned long)los_memory_usage));
		restart_world (0);
		/* this also sets the proper pointers for the next allocation */
		if (!search_fragment_for_size (size)) {
			int i;
			/* TypeBuilder and MonoMethod are killing mcs with fragmentation */
			DEBUG (1, fprintf (gc_debug_file, "nursery collection didn't find enough room for %zd alloc (%d pinned)\n", size, last_num_pinned));
			for (i = 0; i < last_num_pinned; ++i) {
				DEBUG (3, fprintf (gc_debug_file, "Bastard pinning obj %p (%s), size: %d\n", pin_queue [i], safe_name (pin_queue [i]), safe_object_get_size (pin_queue [i])));
			}
			degraded_mode = 1;
		}
		mono_profiler_gc_event (MONO_GC_EVENT_END, 0);
	}
	//report_internal_mem_usage ();
}

/*
 * ######################################################################
 * ########  Memory allocation from the OS
 * ######################################################################
 * This section of code deals with getting memory from the OS and
 * allocating memory for GC-internal data structures.
 * Internal memory can be handled with a freelist for small objects.
 */

/*
 * Debug reporting.
 */
G_GNUC_UNUSED static void
report_internal_mem_usage (void)
{
	printf ("Internal memory usage:\n");
	mono_sgen_report_internal_mem_usage ();
	printf ("Pinned memory usage:\n");
	major_collector.report_pinned_memory_usage ();
}

/*
 * Allocate a big chunk of memory from the OS (usually 64KB to several megabytes).
 * This must not require any lock.
 */
void*
mono_sgen_alloc_os_memory (size_t size, int activate)
{
	void *ptr;
	unsigned long prot_flags = activate? MONO_MMAP_READ|MONO_MMAP_WRITE: MONO_MMAP_NONE;

	prot_flags |= MONO_MMAP_PRIVATE | MONO_MMAP_ANON;
	size += pagesize - 1;
	size &= ~(pagesize - 1);
	ptr = mono_valloc (0, size, prot_flags);
	/* FIXME: CAS */
	total_alloc += size;
	return ptr;
}

/*
 * Free the memory returned by mono_sgen_alloc_os_memory (), returning it to the OS.
 */
void
mono_sgen_free_os_memory (void *addr, size_t size)
{
	mono_vfree (addr, size);

	size += pagesize - 1;
	size &= ~(pagesize - 1);
	/* FIXME: CAS */
	total_alloc -= size;
}

/*
 * ######################################################################
 * ########  Object allocation
 * ######################################################################
 * This section of code deals with allocating memory for objects.
 * There are several ways:
 * *) allocate large objects
 * *) allocate normal objects
 * *) fast lock-free allocation
 * *) allocation of pinned objects
 */

static void
setup_fragment (Fragment *frag, Fragment *prev, size_t size)
{
	/* remove from the list */
	if (prev)
		prev->next = frag->next;
	else
		nursery_fragments = frag->next;
	nursery_next = frag->fragment_start;
	nursery_frag_real_end = frag->fragment_end;

	DEBUG (4, fprintf (gc_debug_file, "Using nursery fragment %p-%p, size: %td (req: %zd)\n", nursery_next, nursery_frag_real_end, nursery_frag_real_end - nursery_next, size));
	frag->next = fragment_freelist;
	fragment_freelist = frag;
}

/* check if we have a suitable fragment in nursery_fragments to be able to allocate
 * an object of size @size
 * Return FALSE if not found (which means we need a collection)
 */
static gboolean
search_fragment_for_size (size_t size)
{
	Fragment *frag, *prev;
	DEBUG (4, fprintf (gc_debug_file, "Searching nursery fragment %p, size: %zd\n", nursery_frag_real_end, size));

	if (nursery_frag_real_end > nursery_next && nursery_clear_policy == CLEAR_AT_TLAB_CREATION) {
		/* Clear the remaining space, pinning depends on this */
		memset (nursery_next, 0, nursery_frag_real_end - nursery_next);
	}

	prev = NULL;
	for (frag = nursery_fragments; frag; frag = frag->next) {
		if (size <= (frag->fragment_end - frag->fragment_start)) {
			setup_fragment (frag, prev, size);
			return TRUE;
		}
		prev = frag;
	}
	return FALSE;
}

/*
 * Same as search_fragment_for_size but if search for @desired_size fails, try to satisfy @minimum_size.
 * This improves nursery usage.
 */
static int
search_fragment_for_size_range (size_t desired_size, size_t minimum_size)
{
	Fragment *frag, *prev, *min_prev;
	DEBUG (4, fprintf (gc_debug_file, "Searching nursery fragment %p, desired size: %zd minimum size %zd\n", nursery_frag_real_end, desired_size, minimum_size));

	if (nursery_frag_real_end > nursery_next && nursery_clear_policy == CLEAR_AT_TLAB_CREATION) {
		/* Clear the remaining space, pinning depends on this */
		memset (nursery_next, 0, nursery_frag_real_end - nursery_next);
	}

	min_prev = GINT_TO_POINTER (-1);
	prev = NULL;

	for (frag = nursery_fragments; frag; frag = frag->next) {
		int frag_size = frag->fragment_end - frag->fragment_start;
		if (desired_size <= frag_size) {
			setup_fragment (frag, prev, desired_size);
			return desired_size;
		}
		if (minimum_size <= frag_size)
			min_prev = prev;

		prev = frag;
	}

	if (min_prev != GINT_TO_POINTER (-1)) {
		int frag_size;
		if (min_prev)
			frag = min_prev->next;
		else
			frag = nursery_fragments;

		frag_size = frag->fragment_end - frag->fragment_start;
		HEAVY_STAT (++stat_wasted_fragments_used);
		HEAVY_STAT (stat_wasted_fragments_bytes += frag_size);

		setup_fragment (frag, min_prev, minimum_size);
		return frag_size;
	}

	return 0;
}

static void*
alloc_degraded (MonoVTable *vtable, size_t size)
{
	if (need_major_collection (0)) {
		mono_profiler_gc_event (MONO_GC_EVENT_START, 1);
		stop_world (1);
		major_collection ("degraded overflow");
		restart_world (1);
		mono_profiler_gc_event (MONO_GC_EVENT_END, 1);
	}

	return major_collector.alloc_degraded (vtable, size);
}

/*
 * Provide a variant that takes just the vtable for small fixed-size objects.
 * The aligned size is already computed and stored in vt->gc_descr.
 * Note: every SCAN_START_SIZE or so we are given the chance to do some special
 * processing. We can keep track of where objects start, for example,
 * so when we scan the thread stacks for pinned objects, we can start
 * a search for the pinned object in SCAN_START_SIZE chunks.
 */
static void*
mono_gc_alloc_obj_nolock (MonoVTable *vtable, size_t size)
{
	/* FIXME: handle OOM */
	void **p;
	char *new_next;
	TLAB_ACCESS_INIT;

	HEAVY_STAT (++stat_objects_alloced);
	if (size <= MAX_SMALL_OBJ_SIZE)
		HEAVY_STAT (stat_bytes_alloced += size);
	else
		HEAVY_STAT (stat_bytes_alloced_los += size);

	size = ALIGN_UP (size);

	g_assert (vtable->gc_descr);

	if (G_UNLIKELY (collect_before_allocs)) {
		static int alloc_count;

		InterlockedIncrement (&alloc_count);
		if (((alloc_count % collect_before_allocs) == 0) && nursery_section) {
			mono_profiler_gc_event (MONO_GC_EVENT_START, 0);
			stop_world (0);
			collect_nursery (0);
			restart_world (0);
			mono_profiler_gc_event (MONO_GC_EVENT_END, 0);
			if (!degraded_mode && !search_fragment_for_size (size) && size <= MAX_SMALL_OBJ_SIZE) {
				// FIXME:
				g_assert_not_reached ();
			}
		}
	}

	/*
	 * We must already have the lock here instead of after the
	 * fast path because we might be interrupted in the fast path
	 * (after confirming that new_next < TLAB_TEMP_END) by the GC,
	 * and we'll end up allocating an object in a fragment which
	 * no longer belongs to us.
	 *
	 * The managed allocator does not do this, but it's treated
	 * specially by the world-stopping code.
	 */

	if (size > MAX_SMALL_OBJ_SIZE) {
		p = mono_sgen_los_alloc_large_inner (vtable, size);
	} else {
		/* tlab_next and tlab_temp_end are TLS vars so accessing them might be expensive */

		p = (void**)TLAB_NEXT;
		/* FIXME: handle overflow */
		new_next = (char*)p + size;
		TLAB_NEXT = new_next;

		if (G_LIKELY (new_next < TLAB_TEMP_END)) {
			/* Fast path */

			/* 
			 * FIXME: We might need a memory barrier here so the change to tlab_next is 
			 * visible before the vtable store.
			 */

			DEBUG (6, fprintf (gc_debug_file, "Allocated object %p, vtable: %p (%s), size: %zd\n", p, vtable, vtable->klass->name, size));
			binary_protocol_alloc (p , vtable, size);
			g_assert (*p == NULL);
			*p = vtable;

			g_assert (TLAB_NEXT == new_next);

			return p;
		}

		/* Slow path */

		/* there are two cases: the object is too big or we run out of space in the TLAB */
		/* we also reach here when the thread does its first allocation after a minor 
		 * collection, since the tlab_ variables are initialized to NULL.
		 * there can be another case (from ORP), if we cooperate with the runtime a bit:
		 * objects that need finalizers can have the high bit set in their size
		 * so the above check fails and we can readily add the object to the queue.
		 * This avoids taking again the GC lock when registering, but this is moot when
		 * doing thread-local allocation, so it may not be a good idea.
		 */
		g_assert (TLAB_NEXT == new_next);
		if (TLAB_NEXT >= TLAB_REAL_END) {
			/* 
			 * Run out of space in the TLAB. When this happens, some amount of space
			 * remains in the TLAB, but not enough to satisfy the current allocation
			 * request. Currently, we retire the TLAB in all cases, later we could
			 * keep it if the remaining space is above a treshold, and satisfy the
			 * allocation directly from the nursery.
			 */
			TLAB_NEXT -= size;
			/* when running in degraded mode, we continue allocing that way
			 * for a while, to decrease the number of useless nursery collections.
			 */
			if (degraded_mode && degraded_mode < DEFAULT_NURSERY_SIZE) {
				p = alloc_degraded (vtable, size);
				binary_protocol_alloc_degraded (p, vtable, size);
				return p;
			}

			/*FIXME This codepath is current deadcode since tlab_size > MAX_SMALL_OBJ_SIZE*/
			if (size > tlab_size) {
				/* Allocate directly from the nursery */
				if (nursery_next + size >= nursery_frag_real_end) {
					if (!search_fragment_for_size (size)) {
						minor_collect_or_expand_inner (size);
						if (degraded_mode) {
							p = alloc_degraded (vtable, size);
							binary_protocol_alloc_degraded (p, vtable, size);
							return p;
						}
					}
				}

				p = (void*)nursery_next;
				nursery_next += size;
				if (nursery_next > nursery_frag_real_end) {
					// no space left
					g_assert (0);
				}

				if (nursery_clear_policy == CLEAR_AT_TLAB_CREATION) {
					memset (p, 0, size);
				}
			} else {
				int alloc_size = tlab_size;
				int available_in_nursery = nursery_frag_real_end - nursery_next;
				if (TLAB_START)
					DEBUG (3, fprintf (gc_debug_file, "Retire TLAB: %p-%p [%ld]\n", TLAB_START, TLAB_REAL_END, (long)(TLAB_REAL_END - TLAB_NEXT - size)));

				if (alloc_size >= available_in_nursery) {
					if (available_in_nursery > MAX_NURSERY_TLAB_WASTE && available_in_nursery > size) {
						alloc_size = available_in_nursery;
					} else {
						alloc_size = search_fragment_for_size_range (tlab_size, size);
						if (!alloc_size) {
							alloc_size = tlab_size;
							minor_collect_or_expand_inner (tlab_size);
							if (degraded_mode) {
								p = alloc_degraded (vtable, size);
								binary_protocol_alloc_degraded (p, vtable, size);
								return p;
							}
						}
					}
				}

				/* Allocate a new TLAB from the current nursery fragment */
				TLAB_START = nursery_next;
				nursery_next += alloc_size;
				TLAB_NEXT = TLAB_START;
				TLAB_REAL_END = TLAB_START + alloc_size;
				TLAB_TEMP_END = TLAB_START + MIN (SCAN_START_SIZE, alloc_size);

				if (nursery_clear_policy == CLEAR_AT_TLAB_CREATION) {
					memset (TLAB_START, 0, alloc_size);
				}

				/* Allocate from the TLAB */
				p = (void*)TLAB_NEXT;
				TLAB_NEXT += size;
				g_assert (TLAB_NEXT <= TLAB_REAL_END);

				nursery_section->scan_starts [((char*)p - (char*)nursery_section->data)/SCAN_START_SIZE] = (char*)p;
			}
		} else {
			/* Reached tlab_temp_end */

			/* record the scan start so we can find pinned objects more easily */
			nursery_section->scan_starts [((char*)p - (char*)nursery_section->data)/SCAN_START_SIZE] = (char*)p;
			/* we just bump tlab_temp_end as well */
			TLAB_TEMP_END = MIN (TLAB_REAL_END, TLAB_NEXT + SCAN_START_SIZE);
			DEBUG (5, fprintf (gc_debug_file, "Expanding local alloc: %p-%p\n", TLAB_NEXT, TLAB_TEMP_END));
		}
	}

	if (G_LIKELY (p)) {
		DEBUG (6, fprintf (gc_debug_file, "Allocated object %p, vtable: %p (%s), size: %zd\n", p, vtable, vtable->klass->name, size));
		binary_protocol_alloc (p, vtable, size);
		*p = vtable;
	}

	return p;
}

static void*
mono_gc_try_alloc_obj_nolock (MonoVTable *vtable, size_t size)
{
	void **p;
	char *new_next;
	TLAB_ACCESS_INIT;

	size = ALIGN_UP (size);

	g_assert (vtable->gc_descr);
	if (size <= MAX_SMALL_OBJ_SIZE) {
		/* tlab_next and tlab_temp_end are TLS vars so accessing them might be expensive */

		p = (void**)TLAB_NEXT;
		/* FIXME: handle overflow */
		new_next = (char*)p + size;
		TLAB_NEXT = new_next;

		if (G_LIKELY (new_next < TLAB_TEMP_END)) {
			/* Fast path */

			/* 
			 * FIXME: We might need a memory barrier here so the change to tlab_next is 
			 * visible before the vtable store.
			 */

			HEAVY_STAT (++stat_objects_alloced);
			HEAVY_STAT (stat_bytes_alloced += size);

			DEBUG (6, fprintf (gc_debug_file, "Allocated object %p, vtable: %p (%s), size: %zd\n", p, vtable, vtable->klass->name, size));
			binary_protocol_alloc (p, vtable, size);
			g_assert (*p == NULL);
			*p = vtable;

			g_assert (TLAB_NEXT == new_next);

			return p;
		}
	}
	return NULL;
}

void*
mono_gc_alloc_obj (MonoVTable *vtable, size_t size)
{
	void *res;
#ifndef DISABLE_CRITICAL_REGION
	TLAB_ACCESS_INIT;
	ENTER_CRITICAL_REGION;
	res = mono_gc_try_alloc_obj_nolock (vtable, size);
	if (res) {
		EXIT_CRITICAL_REGION;
		return res;
	}
	EXIT_CRITICAL_REGION;
#endif
	LOCK_GC;
	res = mono_gc_alloc_obj_nolock (vtable, size);
	UNLOCK_GC;
	if (G_UNLIKELY (!res))
		return mono_gc_out_of_memory (size);
	return res;
}

void*
mono_gc_alloc_vector (MonoVTable *vtable, size_t size, uintptr_t max_length)
{
	MonoArray *arr;
#ifndef DISABLE_CRITICAL_REGION
	TLAB_ACCESS_INIT;
	ENTER_CRITICAL_REGION;
	arr = mono_gc_try_alloc_obj_nolock (vtable, size);
	if (arr) {
		arr->max_length = max_length;
		EXIT_CRITICAL_REGION;
		return arr;
	}
	EXIT_CRITICAL_REGION;
#endif

	LOCK_GC;

	arr = mono_gc_alloc_obj_nolock (vtable, size);
	if (G_UNLIKELY (!arr)) {
		UNLOCK_GC;
		return mono_gc_out_of_memory (size);
	}

	arr->max_length = max_length;

	UNLOCK_GC;

	return arr;
}

void*
mono_gc_alloc_array (MonoVTable *vtable, size_t size, uintptr_t max_length, uintptr_t bounds_size)
{
	MonoArray *arr;
	MonoArrayBounds *bounds;

	LOCK_GC;

	arr = mono_gc_alloc_obj_nolock (vtable, size);
	if (G_UNLIKELY (!arr)) {
		UNLOCK_GC;
		return mono_gc_out_of_memory (size);
	}

	arr->max_length = max_length;

	bounds = (MonoArrayBounds*)((char*)arr + size - bounds_size);
	arr->bounds = bounds;

	UNLOCK_GC;

	return arr;
}

void*
mono_gc_alloc_string (MonoVTable *vtable, size_t size, gint32 len)
{
	MonoString *str;
#ifndef DISABLE_CRITICAL_REGION
	TLAB_ACCESS_INIT;
	ENTER_CRITICAL_REGION;
	str = mono_gc_try_alloc_obj_nolock (vtable, size);
	if (str) {
		str->length = len;
		EXIT_CRITICAL_REGION;
		return str;
	}
	EXIT_CRITICAL_REGION;
#endif

	LOCK_GC;

	str = mono_gc_alloc_obj_nolock (vtable, size);
	if (G_UNLIKELY (!str)) {
		UNLOCK_GC;
		return mono_gc_out_of_memory (size);
	}

	str->length = len;

	UNLOCK_GC;

	return str;
}

/*
 * To be used for interned strings and possibly MonoThread, reflection handles.
 * We may want to explicitly free these objects.
 */
void*
mono_gc_alloc_pinned_obj (MonoVTable *vtable, size_t size)
{
	void **p;
	size = ALIGN_UP (size);
	LOCK_GC;

	if (size > MAX_SMALL_OBJ_SIZE) {
		/* large objects are always pinned anyway */
		p = mono_sgen_los_alloc_large_inner (vtable, size);
	} else {
		DEBUG (9, g_assert (vtable->klass->inited));
		p = major_collector.alloc_small_pinned_obj (size, SGEN_VTABLE_HAS_REFERENCES (vtable));
	}
	if (G_LIKELY (p)) {
		DEBUG (6, fprintf (gc_debug_file, "Allocated pinned object %p, vtable: %p (%s), size: %zd\n", p, vtable, vtable->klass->name, size));
		binary_protocol_alloc_pinned (p, vtable, size);
		*p = vtable;
	}
	UNLOCK_GC;
	return p;
}

void*
mono_gc_alloc_mature (MonoVTable *vtable)
{
	void **res;
	size_t size = ALIGN_UP (vtable->klass->instance_size);
	LOCK_GC;
	res = alloc_degraded (vtable, size);
	*res = vtable;
	UNLOCK_GC;
	return res;
}

/*
 * ######################################################################
 * ########  Finalization support
 * ######################################################################
 */

/*
 * this is valid for the nursery: if the object has been forwarded it means it's
 * still refrenced from a root. If it is pinned it's still alive as well.
 * Return TRUE if @obj is ready to be finalized.
 */
#define object_is_fin_ready(obj) (!object_is_pinned (obj) && !object_is_forwarded (obj))

static gboolean
is_critical_finalizer (FinalizeEntry *entry)
{
	MonoObject *obj;
	MonoClass *class;

	if (!mono_defaults.critical_finalizer_object)
		return FALSE;

	obj = entry->object;
	class = ((MonoVTable*)LOAD_VTABLE (obj))->klass;

	return mono_class_has_parent (class, mono_defaults.critical_finalizer_object);
}

static void
queue_finalization_entry (FinalizeEntry *entry) {
	if (is_critical_finalizer (entry)) {
		entry->next = critical_fin_list;
		critical_fin_list = entry;
	} else {
		entry->next = fin_ready_list;
		fin_ready_list = entry;
	}
}

/* LOCKING: requires that the GC lock is held */
static void
rehash_fin_table (FinalizeEntryHashTable *hash_table)
{
	FinalizeEntry **finalizable_hash = hash_table->table;
	mword finalizable_hash_size = hash_table->size;
	int i;
	unsigned int hash;
	FinalizeEntry **new_hash;
	FinalizeEntry *entry, *next;
	int new_size = g_spaced_primes_closest (hash_table->num_registered);

	new_hash = mono_sgen_alloc_internal_dynamic (new_size * sizeof (FinalizeEntry*), INTERNAL_MEM_FIN_TABLE);
	for (i = 0; i < finalizable_hash_size; ++i) {
		for (entry = finalizable_hash [i]; entry; entry = next) {
			hash = mono_object_hash (entry->object) % new_size;
			next = entry->next;
			entry->next = new_hash [hash];
			new_hash [hash] = entry;
		}
	}
	mono_sgen_free_internal_dynamic (finalizable_hash, finalizable_hash_size * sizeof (FinalizeEntry*), INTERNAL_MEM_FIN_TABLE);
	hash_table->table = new_hash;
	hash_table->size = new_size;
}

/* LOCKING: requires that the GC lock is held */
static void
rehash_fin_table_if_necessary (FinalizeEntryHashTable *hash_table)
{
	if (hash_table->num_registered >= hash_table->size * 2)
		rehash_fin_table (hash_table);
}

/* LOCKING: requires that the GC lock is held */
static void
finalize_in_range (CopyOrMarkObjectFunc copy_func, char *start, char *end, int generation, GrayQueue *queue)
{
	FinalizeEntryHashTable *hash_table = get_finalize_entry_hash_table (generation);
	FinalizeEntry *entry, *prev;
	int i;
	FinalizeEntry **finalizable_hash = hash_table->table;
	mword finalizable_hash_size = hash_table->size;

	if (no_finalize)
		return;
	for (i = 0; i < finalizable_hash_size; ++i) {
		prev = NULL;
		for (entry = finalizable_hash [i]; entry;) {
			if ((char*)entry->object >= start && (char*)entry->object < end && !major_collector.is_object_live (entry->object)) {
				gboolean is_fin_ready = object_is_fin_ready (entry->object);
				char *copy = entry->object;
				copy_func ((void**)&copy, queue);
				if (is_fin_ready) {
					char *from;
					FinalizeEntry *next;
					/* remove and put in fin_ready_list */
					if (prev)
						prev->next = entry->next;
					else
						finalizable_hash [i] = entry->next;
					next = entry->next;
					num_ready_finalizers++;
					hash_table->num_registered--;
					queue_finalization_entry (entry);
					bridge_register_finalized_object ((MonoObject*)copy);
					/* Make it survive */
					from = entry->object;
					entry->object = copy;
					DEBUG (5, fprintf (gc_debug_file, "Queueing object for finalization: %p (%s) (was at %p) (%d/%d)\n", entry->object, safe_name (entry->object), from, num_ready_finalizers, hash_table->num_registered));
					entry = next;
					continue;
				} else {
					char *from = entry->object;
					if (hash_table == &minor_finalizable_hash && !ptr_in_nursery (copy)) {
						FinalizeEntry *next = entry->next;
						unsigned int major_hash;
						/* remove from the list */
						if (prev)
							prev->next = entry->next;
						else
							finalizable_hash [i] = entry->next;
						hash_table->num_registered--;

						entry->object = copy;

						/* insert it into the major hash */
						rehash_fin_table_if_necessary (&major_finalizable_hash);
						major_hash = mono_object_hash ((MonoObject*) copy) %
							major_finalizable_hash.size;
						entry->next = major_finalizable_hash.table [major_hash];
						major_finalizable_hash.table [major_hash] = entry;
						major_finalizable_hash.num_registered++;

						DEBUG (5, fprintf (gc_debug_file, "Promoting finalization of object %p (%s) (was at %p) to major table\n", copy, safe_name (copy), from));

						entry = next;
						continue;
					} else {
						/* update pointer */
						DEBUG (5, fprintf (gc_debug_file, "Updating object for finalization: %p (%s) (was at %p)\n", entry->object, safe_name (entry->object), from));
						entry->object = copy;
					}
				}
			}
			prev = entry;
			entry = entry->next;
		}
	}
}

static int
object_is_reachable (char *object, char *start, char *end)
{
	/*This happens for non nursery objects during minor collections. We just treat all objects as alive.*/
	if (object < start || object >= end)
		return TRUE;
	return !object_is_fin_ready (object) || major_collector.is_object_live (object);
}

gboolean
mono_sgen_object_is_live (void *obj)
{
	if (ptr_in_nursery (obj))
		return object_is_pinned (obj);
	if (current_collection_generation == GENERATION_NURSERY)
		return FALSE;
	return major_collector.is_object_live (obj);
}

/* LOCKING: requires that the GC lock is held */
static void
null_ephemerons_for_domain (MonoDomain *domain)
{
	EphemeronLinkNode *current = ephemeron_list, *prev = NULL;

	while (current) {
		MonoObject *object = (MonoObject*)current->array;

		if (object && !object->vtable) {
			EphemeronLinkNode *tmp = current;

			if (prev)
				prev->next = current->next;
			else
				ephemeron_list = current->next;

			current = current->next;
			mono_sgen_free_internal (tmp, INTERNAL_MEM_EPHEMERON_LINK);
		} else {
			prev = current;
			current = current->next;
		}
	}
}

/* LOCKING: requires that the GC lock is held */
static void
clear_unreachable_ephemerons (CopyOrMarkObjectFunc copy_func, char *start, char *end, GrayQueue *queue)
{
	int was_in_nursery, was_promoted;
	EphemeronLinkNode *current = ephemeron_list, *prev = NULL;
	MonoArray *array;
	Ephemeron *cur, *array_end;
	char *tombstone;

	while (current) {
		char *object = current->array;

		if (!object_is_reachable (object, start, end)) {
			EphemeronLinkNode *tmp = current;

			DEBUG (5, fprintf (gc_debug_file, "Dead Ephemeron array at %p\n", object));

			if (prev)
				prev->next = current->next;
			else
				ephemeron_list = current->next;

			current = current->next;
			mono_sgen_free_internal (tmp, INTERNAL_MEM_EPHEMERON_LINK);

			continue;
		}

		was_in_nursery = ptr_in_nursery (object);
		copy_func ((void**)&object, queue);
		current->array = object;

		/*The array was promoted, add global remsets for key/values left behind in nursery.*/
		was_promoted = was_in_nursery && !ptr_in_nursery (object);

		DEBUG (5, fprintf (gc_debug_file, "Clearing unreachable entries for ephemeron array at %p\n", object));

		array = (MonoArray*)object;
		cur = mono_array_addr (array, Ephemeron, 0);
		array_end = cur + mono_array_length_fast (array);
		tombstone = (char*)((MonoVTable*)LOAD_VTABLE (object))->domain->ephemeron_tombstone;

		for (; cur < array_end; ++cur) {
			char *key = (char*)cur->key;

			if (!key || key == tombstone)
				continue;

			DEBUG (5, fprintf (gc_debug_file, "[%td] key %p (%s) value %p (%s)\n", cur - mono_array_addr (array, Ephemeron, 0),
				key, object_is_reachable (key, start, end) ? "reachable" : "unreachable",
				cur->value, cur->value && object_is_reachable (cur->value, start, end) ? "reachable" : "unreachable"));

			if (!object_is_reachable (key, start, end)) {
				cur->key = tombstone;
				cur->value = NULL;
				continue;
			}

			if (was_promoted) {
				if (ptr_in_nursery (key)) {/*key was not promoted*/
					DEBUG (5, fprintf (gc_debug_file, "\tAdded remset to key %p\n", key));
					mono_sgen_add_to_global_remset (&cur->key);
				}
				if (ptr_in_nursery (cur->value)) {/*value was not promoted*/
					DEBUG (5, fprintf (gc_debug_file, "\tAdded remset to value %p\n", cur->value));
					mono_sgen_add_to_global_remset (&cur->value);
				}
			}
		}
		prev = current;
		current = current->next;
	}
}

/* LOCKING: requires that the GC lock is held */
static int
mark_ephemerons_in_range (CopyOrMarkObjectFunc copy_func, char *start, char *end, GrayQueue *queue)
{
	int nothing_marked = 1;
	EphemeronLinkNode *current = ephemeron_list;
	MonoArray *array;
	Ephemeron *cur, *array_end;
	char *tombstone;

	for (current = ephemeron_list; current; current = current->next) {
		char *object = current->array;
		DEBUG (5, fprintf (gc_debug_file, "Ephemeron array at %p\n", object));

		/*We ignore arrays in old gen during minor collections since all objects are promoted by the remset machinery.*/
		if (object < start || object >= end)
			continue;

		/*It has to be alive*/
		if (!object_is_reachable (object, start, end)) {
			DEBUG (5, fprintf (gc_debug_file, "\tnot reachable\n"));
			continue;
		}

		copy_func ((void**)&object, queue);

		array = (MonoArray*)object;
		cur = mono_array_addr (array, Ephemeron, 0);
		array_end = cur + mono_array_length_fast (array);
		tombstone = (char*)((MonoVTable*)LOAD_VTABLE (object))->domain->ephemeron_tombstone;

		for (; cur < array_end; ++cur) {
			char *key = cur->key;

			if (!key || key == tombstone)
				continue;

			DEBUG (5, fprintf (gc_debug_file, "[%td] key %p (%s) value %p (%s)\n", cur - mono_array_addr (array, Ephemeron, 0),
				key, object_is_reachable (key, start, end) ? "reachable" : "unreachable",
				cur->value, cur->value && object_is_reachable (cur->value, start, end) ? "reachable" : "unreachable"));

			if (object_is_reachable (key, start, end)) {
				char *value = cur->value;

				copy_func ((void**)&cur->key, queue);
				if (value) {
					if (!object_is_reachable (value, start, end))
						nothing_marked = 0;
					copy_func ((void**)&cur->value, queue);
				}
			}
		}
	}

	DEBUG (5, fprintf (gc_debug_file, "Ephemeron run finished. Is it done %d\n", nothing_marked));
	return nothing_marked;
}

/* LOCKING: requires that the GC lock is held */
static void
null_link_in_range (CopyOrMarkObjectFunc copy_func, char *start, char *end, int generation, gboolean before_finalization, GrayQueue *queue)
{
	DisappearingLinkHashTable *hash = get_dislink_hash_table (generation);
	DisappearingLink **disappearing_link_hash = hash->table;
	int disappearing_link_hash_size = hash->size;
	DisappearingLink *entry, *prev;
	int i;
	if (!hash->num_links)
		return;
	for (i = 0; i < disappearing_link_hash_size; ++i) {
		prev = NULL;
		for (entry = disappearing_link_hash [i]; entry;) {
			char *object;
			gboolean track = DISLINK_TRACK (entry);
			if (track == before_finalization) {
				prev = entry;
				entry = entry->next;
				continue;
			}

			object = DISLINK_OBJECT (entry);

			if (object >= start && object < end && !major_collector.is_object_live (object)) {
				if (!track && object_is_fin_ready (object)) {
					void **p = entry->link;
					DisappearingLink *old;
					*p = NULL;
					/* remove from list */
					if (prev)
						prev->next = entry->next;
					else
						disappearing_link_hash [i] = entry->next;
					DEBUG (5, fprintf (gc_debug_file, "Dislink nullified at %p to GCed object %p\n", p, object));
					old = entry->next;
					mono_sgen_free_internal (entry, INTERNAL_MEM_DISLINK);
					entry = old;
					hash->num_links--;
					continue;
				} else {
					char *copy = object;
					copy_func ((void**)&copy, queue);

					/* Update pointer if it's moved.  If the object
					 * has been moved out of the nursery, we need to
					 * remove the link from the minor hash table to
					 * the major one.
					 *
					 * FIXME: what if an object is moved earlier?
					 */

					if (hash == &minor_disappearing_link_hash && !ptr_in_nursery (copy)) {
						void **link = entry->link;
						DisappearingLink *old;
						/* remove from list */
						if (prev)
							prev->next = entry->next;
						else
							disappearing_link_hash [i] = entry->next;
						old = entry->next;
						mono_sgen_free_internal (entry, INTERNAL_MEM_DISLINK);
						entry = old;
						hash->num_links--;

						add_or_remove_disappearing_link ((MonoObject*)copy, link,
							track, GENERATION_OLD);

						DEBUG (5, fprintf (gc_debug_file, "Upgraded dislink at %p to major because object %p moved to %p\n", link, object, copy));

						continue;
					} else {
						/* We set the track resurrection bit to
						 * FALSE if the object is to be finalized
						 * so that the object can be collected in
						 * the next cycle (i.e. after it was
						 * finalized).
						 */
						*entry->link = HIDE_POINTER (copy,
							object_is_fin_ready (object) ? FALSE : track);
						DEBUG (5, fprintf (gc_debug_file, "Updated dislink at %p to %p\n", entry->link, DISLINK_OBJECT (entry)));
					}
				}
			}
			prev = entry;
			entry = entry->next;
		}
	}
}

/* LOCKING: requires that the GC lock is held */
static void
null_links_for_domain (MonoDomain *domain, int generation)
{
	DisappearingLinkHashTable *hash = get_dislink_hash_table (generation);
	DisappearingLink **disappearing_link_hash = hash->table;
	int disappearing_link_hash_size = hash->size;
	DisappearingLink *entry, *prev;
	int i;
	for (i = 0; i < disappearing_link_hash_size; ++i) {
		prev = NULL;
		for (entry = disappearing_link_hash [i]; entry; ) {
			char *object = DISLINK_OBJECT (entry);
			if (object && !((MonoObject*)object)->vtable) {
				DisappearingLink *next = entry->next;

				if (prev)
					prev->next = next;
				else
					disappearing_link_hash [i] = next;

				if (*(entry->link)) {
					*(entry->link) = NULL;
					g_warning ("Disappearing link %p not freed", entry->link);
				} else {
					mono_sgen_free_internal (entry, INTERNAL_MEM_DISLINK);
				}

				entry = next;
				continue;
			}
			prev = entry;
			entry = entry->next;
		}
	}
}

/* LOCKING: requires that the GC lock is held */
static int
finalizers_for_domain (MonoDomain *domain, MonoObject **out_array, int out_size,
	FinalizeEntryHashTable *hash_table)
{
	FinalizeEntry **finalizable_hash = hash_table->table;
	mword finalizable_hash_size = hash_table->size;
	FinalizeEntry *entry, *prev;
	int i, count;

	if (no_finalize || !out_size || !out_array)
		return 0;
	count = 0;
	for (i = 0; i < finalizable_hash_size; ++i) {
		prev = NULL;
		for (entry = finalizable_hash [i]; entry;) {
			if (mono_object_domain (entry->object) == domain) {
				FinalizeEntry *next;
				/* remove and put in out_array */
				if (prev)
					prev->next = entry->next;
				else
					finalizable_hash [i] = entry->next;
				next = entry->next;
				hash_table->num_registered--;
				out_array [count ++] = entry->object;
				DEBUG (5, fprintf (gc_debug_file, "Collecting object for finalization: %p (%s) (%d/%d)\n", entry->object, safe_name (entry->object), num_ready_finalizers, hash_table->num_registered));
				entry = next;
				if (count == out_size)
					return count;
				continue;
			}
			prev = entry;
			entry = entry->next;
		}
	}
	return count;
}

/**
 * mono_gc_finalizers_for_domain:
 * @domain: the unloading appdomain
 * @out_array: output array
 * @out_size: size of output array
 *
 * Store inside @out_array up to @out_size objects that belong to the unloading
 * appdomain @domain. Returns the number of stored items. Can be called repeteadly
 * until it returns 0.
 * The items are removed from the finalizer data structure, so the caller is supposed
 * to finalize them.
 * @out_array should be on the stack to allow the GC to know the objects are still alive.
 */
int
mono_gc_finalizers_for_domain (MonoDomain *domain, MonoObject **out_array, int out_size)
{
	int result;

	LOCK_GC;
	result = finalizers_for_domain (domain, out_array, out_size, &minor_finalizable_hash);
	if (result < out_size) {
		result += finalizers_for_domain (domain, out_array + result, out_size - result,
			&major_finalizable_hash);
	}
	UNLOCK_GC;

	return result;
}

static void
register_for_finalization (MonoObject *obj, void *user_data, int generation)
{
	FinalizeEntryHashTable *hash_table = get_finalize_entry_hash_table (generation);
	FinalizeEntry **finalizable_hash;
	mword finalizable_hash_size;
	FinalizeEntry *entry, *prev;
	unsigned int hash;
	if (no_finalize)
		return;
	g_assert (user_data == NULL || user_data == mono_gc_run_finalize);
	hash = mono_object_hash (obj);
	LOCK_GC;
	rehash_fin_table_if_necessary (hash_table);
	finalizable_hash = hash_table->table;
	finalizable_hash_size = hash_table->size;
	hash %= finalizable_hash_size;
	prev = NULL;
	for (entry = finalizable_hash [hash]; entry; entry = entry->next) {
		if (entry->object == obj) {
			if (!user_data) {
				/* remove from the list */
				if (prev)
					prev->next = entry->next;
				else
					finalizable_hash [hash] = entry->next;
				hash_table->num_registered--;
				DEBUG (5, fprintf (gc_debug_file, "Removed finalizer %p for object: %p (%s) (%d)\n", entry, obj, obj->vtable->klass->name, hash_table->num_registered));
				mono_sgen_free_internal (entry, INTERNAL_MEM_FINALIZE_ENTRY);
			}
			UNLOCK_GC;
			return;
		}
		prev = entry;
	}
	if (!user_data) {
		/* request to deregister, but already out of the list */
		UNLOCK_GC;
		return;
	}
	entry = mono_sgen_alloc_internal (INTERNAL_MEM_FINALIZE_ENTRY);
	entry->object = obj;
	entry->next = finalizable_hash [hash];
	finalizable_hash [hash] = entry;
	hash_table->num_registered++;
	DEBUG (5, fprintf (gc_debug_file, "Added finalizer %p for object: %p (%s) (%d) to %s table\n", entry, obj, obj->vtable->klass->name, hash_table->num_registered, generation_name (generation)));
	UNLOCK_GC;
}

void
mono_gc_register_for_finalization (MonoObject *obj, void *user_data)
{
	if (ptr_in_nursery (obj))
		register_for_finalization (obj, user_data, GENERATION_NURSERY);
	else
		register_for_finalization (obj, user_data, GENERATION_OLD);
}

static void
rehash_dislink (DisappearingLinkHashTable *hash_table)
{
	DisappearingLink **disappearing_link_hash = hash_table->table;
	int disappearing_link_hash_size = hash_table->size;
	int i;
	unsigned int hash;
	DisappearingLink **new_hash;
	DisappearingLink *entry, *next;
	int new_size = g_spaced_primes_closest (hash_table->num_links);

	new_hash = mono_sgen_alloc_internal_dynamic (new_size * sizeof (DisappearingLink*), INTERNAL_MEM_DISLINK_TABLE);
	for (i = 0; i < disappearing_link_hash_size; ++i) {
		for (entry = disappearing_link_hash [i]; entry; entry = next) {
			hash = mono_aligned_addr_hash (entry->link) % new_size;
			next = entry->next;
			entry->next = new_hash [hash];
			new_hash [hash] = entry;
		}
	}
	mono_sgen_free_internal_dynamic (disappearing_link_hash,
			disappearing_link_hash_size * sizeof (DisappearingLink*), INTERNAL_MEM_DISLINK_TABLE);
	hash_table->table = new_hash;
	hash_table->size = new_size;
}

/* LOCKING: assumes the GC lock is held */
static void
add_or_remove_disappearing_link (MonoObject *obj, void **link, gboolean track, int generation)
{
	DisappearingLinkHashTable *hash_table = get_dislink_hash_table (generation);
	DisappearingLink *entry, *prev;
	unsigned int hash;
	DisappearingLink **disappearing_link_hash = hash_table->table;
	int disappearing_link_hash_size = hash_table->size;

	if (hash_table->num_links >= disappearing_link_hash_size * 2) {
		rehash_dislink (hash_table);
		disappearing_link_hash = hash_table->table;
		disappearing_link_hash_size = hash_table->size;
	}
	/* FIXME: add check that link is not in the heap */
	hash = mono_aligned_addr_hash (link) % disappearing_link_hash_size;
	entry = disappearing_link_hash [hash];
	prev = NULL;
	for (; entry; entry = entry->next) {
		/* link already added */
		if (link == entry->link) {
			/* NULL obj means remove */
			if (obj == NULL) {
				if (prev)
					prev->next = entry->next;
				else
					disappearing_link_hash [hash] = entry->next;
				hash_table->num_links--;
				DEBUG (5, fprintf (gc_debug_file, "Removed dislink %p (%d) from %s table\n", entry, hash_table->num_links, generation_name (generation)));
				mono_sgen_free_internal (entry, INTERNAL_MEM_DISLINK);
				*link = NULL;
			} else {
				*link = HIDE_POINTER (obj, track); /* we allow the change of object */
			}
			return;
		}
		prev = entry;
	}
	if (obj == NULL)
		return;
	entry = mono_sgen_alloc_internal (INTERNAL_MEM_DISLINK);
	*link = HIDE_POINTER (obj, track);
	entry->link = link;
	entry->next = disappearing_link_hash [hash];
	disappearing_link_hash [hash] = entry;
	hash_table->num_links++;
	DEBUG (5, fprintf (gc_debug_file, "Added dislink %p for object: %p (%s) at %p to %s table\n", entry, obj, obj->vtable->klass->name, link, generation_name (generation)));
}

/* LOCKING: assumes the GC lock is held */
static void
mono_gc_register_disappearing_link (MonoObject *obj, void **link, gboolean track)
{
	add_or_remove_disappearing_link (NULL, link, FALSE, GENERATION_NURSERY);
	add_or_remove_disappearing_link (NULL, link, FALSE, GENERATION_OLD);
	if (obj) {
		if (ptr_in_nursery (obj))
			add_or_remove_disappearing_link (obj, link, track, GENERATION_NURSERY);
		else
			add_or_remove_disappearing_link (obj, link, track, GENERATION_OLD);
	}
}

int
mono_gc_invoke_finalizers (void)
{
	FinalizeEntry *entry = NULL;
	gboolean entry_is_critical = FALSE;
	int count = 0;
	void *obj;
	/* FIXME: batch to reduce lock contention */
	while (fin_ready_list || critical_fin_list) {
		LOCK_GC;

		if (entry) {
			FinalizeEntry **list = entry_is_critical ? &critical_fin_list : &fin_ready_list;

			/* We have finalized entry in the last
			   interation, now we need to remove it from
			   the list. */
			if (*list == entry)
				*list = entry->next;
			else {
				FinalizeEntry *e = *list;
				while (e->next != entry)
					e = e->next;
				e->next = entry->next;
			}
			mono_sgen_free_internal (entry, INTERNAL_MEM_FINALIZE_ENTRY);
			entry = NULL;
		}

		/* Now look for the first non-null entry. */
		for (entry = fin_ready_list; entry && !entry->object; entry = entry->next)
			;
		if (entry) {
			entry_is_critical = FALSE;
		} else {
			entry_is_critical = TRUE;
			for (entry = critical_fin_list; entry && !entry->object; entry = entry->next)
				;
		}

		if (entry) {
			g_assert (entry->object);
			num_ready_finalizers--;
			obj = entry->object;
			entry->object = NULL;
			DEBUG (7, fprintf (gc_debug_file, "Finalizing object %p (%s)\n", obj, safe_name (obj)));
		}

		UNLOCK_GC;

		if (!entry)
			break;

		g_assert (entry->object == NULL);
		count++;
		/* the object is on the stack so it is pinned */
		/*g_print ("Calling finalizer for object: %p (%s)\n", entry->object, safe_name (entry->object));*/
		mono_gc_run_finalize (obj, NULL);
	}
	g_assert (!entry);
	return count;
}

gboolean
mono_gc_pending_finalizers (void)
{
	return fin_ready_list || critical_fin_list;
}

/* Negative value to remove */
void
mono_gc_add_memory_pressure (gint64 value)
{
	/* FIXME: Use interlocked functions */
	LOCK_GC;
	memory_pressure += value;
	UNLOCK_GC;
}

void
mono_sgen_register_major_sections_alloced (int num_sections)
{
	minor_collection_sections_alloced += num_sections;
}

mword
mono_sgen_get_minor_collection_allowance (void)
{
	return minor_collection_allowance;
}

/*
 * ######################################################################
 * ########  registered roots support
 * ######################################################################
 */

static void
rehash_roots (gboolean pinned)
{
	int i;
	unsigned int hash;
	RootRecord **new_hash;
	RootRecord *entry, *next;
	int new_size;

	new_size = g_spaced_primes_closest (num_roots_entries [pinned]);
	new_hash = mono_sgen_alloc_internal_dynamic (new_size * sizeof (RootRecord*), INTERNAL_MEM_ROOTS_TABLE);
	for (i = 0; i < roots_hash_size [pinned]; ++i) {
		for (entry = roots_hash [pinned][i]; entry; entry = next) {
			hash = mono_aligned_addr_hash (entry->start_root) % new_size;
			next = entry->next;
			entry->next = new_hash [hash];
			new_hash [hash] = entry;
		}
	}
	mono_sgen_free_internal_dynamic (roots_hash [pinned], roots_hash_size [pinned] * sizeof (RootRecord*), INTERNAL_MEM_ROOTS_TABLE);
	roots_hash [pinned] = new_hash;
	roots_hash_size [pinned] = new_size;
}

static RootRecord*
find_root (int root_type, char *start, guint32 addr_hash)
{
	RootRecord *new_root;

	guint32 hash = addr_hash % roots_hash_size [root_type];
	for (new_root = roots_hash [root_type][hash]; new_root; new_root = new_root->next) {
		/* we allow changing the size and the descriptor (for thread statics etc) */
		if (new_root->start_root == start) {
			return new_root;
		}
	}

	return NULL;
}

/*
 * We do not coalesce roots.
 */
static int
mono_gc_register_root_inner (char *start, size_t size, void *descr, int root_type)
{
	RootRecord *new_root;
	unsigned int hash, addr_hash = mono_aligned_addr_hash (start);
	int i;
	LOCK_GC;
	for (i = 0; i < ROOT_TYPE_NUM; ++i) {
		if (num_roots_entries [i] >= roots_hash_size [i] * 2)
			rehash_roots (i);
	}
	for (i = 0; i < ROOT_TYPE_NUM; ++i) {
		new_root = find_root (i, start, addr_hash);
		/* we allow changing the size and the descriptor (for thread statics etc) */
		if (new_root) {
			size_t old_size = new_root->end_root - new_root->start_root;
			new_root->end_root = new_root->start_root + size;
			g_assert (((new_root->root_desc != 0) && (descr != NULL)) ||
					  ((new_root->root_desc == 0) && (descr == NULL)));
			new_root->root_desc = (mword)descr;
			roots_size += size;
			roots_size -= old_size;
			UNLOCK_GC;
			return TRUE;
		}
	}
	new_root = mono_sgen_alloc_internal (INTERNAL_MEM_ROOT_RECORD);
	if (new_root) {
		new_root->start_root = start;
		new_root->end_root = new_root->start_root + size;
		new_root->root_desc = (mword)descr;
		roots_size += size;
		hash = addr_hash % roots_hash_size [root_type];
		num_roots_entries [root_type]++;
		new_root->next = roots_hash [root_type] [hash];
		roots_hash [root_type][hash] = new_root;
		DEBUG (3, fprintf (gc_debug_file, "Added root %p for range: %p-%p, descr: %p  (%d/%d bytes)\n", new_root, new_root->start_root, new_root->end_root, descr, (int)size, (int)roots_size));
	} else {
		UNLOCK_GC;
		return FALSE;
	}
	UNLOCK_GC;
	return TRUE;
}

int
mono_gc_register_root (char *start, size_t size, void *descr)
{
	return mono_gc_register_root_inner (start, size, descr, descr ? ROOT_TYPE_NORMAL : ROOT_TYPE_PINNED);
}

int
mono_gc_register_root_wbarrier (char *start, size_t size, void *descr)
{
	return mono_gc_register_root_inner (start, size, descr, ROOT_TYPE_WBARRIER);
}

void
mono_gc_deregister_root (char* addr)
{
	RootRecord *tmp, *prev;
	unsigned int hash, addr_hash = mono_aligned_addr_hash (addr);
	int root_type;

	LOCK_GC;
	for (root_type = 0; root_type < ROOT_TYPE_NUM; ++root_type) {
		hash = addr_hash % roots_hash_size [root_type];
		tmp = roots_hash [root_type][hash];
		prev = NULL;
		while (tmp) {
			if (tmp->start_root == (char*)addr) {
				if (prev)
					prev->next = tmp->next;
				else
					roots_hash [root_type][hash] = tmp->next;
				roots_size -= (tmp->end_root - tmp->start_root);
				num_roots_entries [root_type]--;
				DEBUG (3, fprintf (gc_debug_file, "Removed root %p for range: %p-%p\n", tmp, tmp->start_root, tmp->end_root));
				mono_sgen_free_internal (tmp, INTERNAL_MEM_ROOT_RECORD);
				break;
			}
			prev = tmp;
			tmp = tmp->next;
		}
	}
	UNLOCK_GC;
}

/*
 * ######################################################################
 * ########  Thread handling (stop/start code)
 * ######################################################################
 */

/* FIXME: handle large/small config */
#define HASH_PTHREAD_T(id) (((unsigned int)(id) >> 4) * 2654435761u)

static SgenThreadInfo* thread_table [THREAD_HASH_SIZE];

#if USE_SIGNAL_BASED_START_STOP_WORLD

static MonoSemType suspend_ack_semaphore;
static MonoSemType *suspend_ack_semaphore_ptr;
static unsigned int global_stop_count = 0;

static sigset_t suspend_signal_mask;
static mword cur_thread_regs [ARCH_NUM_REGS] = {0};

/* LOCKING: assumes the GC lock is held */
SgenThreadInfo**
mono_sgen_get_thread_table (void)
{
	return thread_table;
}

SgenThreadInfo*
mono_sgen_thread_info_lookup (ARCH_THREAD_TYPE id)
{
	unsigned int hash = HASH_PTHREAD_T (id) % THREAD_HASH_SIZE;
	SgenThreadInfo *info;

	info = thread_table [hash];
	while (info && !ARCH_THREAD_EQUALS (info->id, id)) {
		info = info->next;
	}
	return info;
}

static void
update_current_thread_stack (void *start)
{
	void *ptr = cur_thread_regs;
	SgenThreadInfo *info = mono_sgen_thread_info_lookup (ARCH_GET_THREAD ());
	
	info->stack_start = align_pointer (&ptr);
	g_assert (info->stack_start >= info->stack_start_limit && info->stack_start < info->stack_end);
	ARCH_STORE_REGS (ptr);
	info->stopped_regs = ptr;
	if (gc_callbacks.thread_suspend_func)
		gc_callbacks.thread_suspend_func (info->runtime_data, NULL);
}

/*
 * Define this and use the "xdomain-checks" MONO_GC_DEBUG option to
 * have cross-domain checks in the write barrier.
 */
//#define XDOMAIN_CHECKS_IN_WBARRIER

#ifndef SGEN_BINARY_PROTOCOL
#ifndef HEAVY_STATISTICS
#define MANAGED_ALLOCATION
#ifndef XDOMAIN_CHECKS_IN_WBARRIER
#define MANAGED_WBARRIER
#endif
#endif
#endif

static gboolean
is_ip_in_managed_allocator (MonoDomain *domain, gpointer ip);

void
mono_sgen_wait_for_suspend_ack (int count)
{
	int i, result;

	for (i = 0; i < count; ++i) {
		while ((result = MONO_SEM_WAIT (suspend_ack_semaphore_ptr)) != 0) {
			if (errno != EINTR) {
				g_error ("sem_wait ()");
			}
		}
	}
}

static int
restart_threads_until_none_in_managed_allocator (void)
{
	SgenThreadInfo *info;
	int i, result, num_threads_died = 0;
	int sleep_duration = -1;

	for (;;) {
		int restart_count = 0, restarted_count = 0;
		/* restart all threads that stopped in the
		   allocator */
		for (i = 0; i < THREAD_HASH_SIZE; ++i) {
			for (info = thread_table [i]; info; info = info->next) {
				if (info->skip)
					continue;
				if (!info->stack_start || info->in_critical_region ||
						is_ip_in_managed_allocator (info->stopped_domain, info->stopped_ip)) {
					binary_protocol_thread_restart ((gpointer)info->id);
#if defined(__MACH__) && MONO_MACH_ARCH_SUPPORTED
					result = thread_resume (pthread_mach_thread_np (info->id));
#else
					result = pthread_kill (info->id, restart_signal_num);
#endif
					if (result == 0) {
						++restart_count;
					} else {
						info->skip = 1;
					}
				} else {
					/* we set the stopped_ip to
					   NULL for threads which
					   we're not restarting so
					   that we can easily identify
					   the others */
					info->stopped_ip = NULL;
					info->stopped_domain = NULL;
				}
			}
		}
		/* if no threads were restarted, we're done */
		if (restart_count == 0)
			break;

#if defined(__MACH__) && MONO_MACH_ARCH_SUPPORTED
		/* mach thread_resume is synchronous so we dont need to wait for them */
#else
		/* wait for the threads to signal their restart */
		mono_sgen_wait_for_suspend_ack (restart_count);
#endif

		if (sleep_duration < 0) {
			sched_yield ();
			sleep_duration = 0;
		} else {
			g_usleep (sleep_duration);
			sleep_duration += 10;
		}

		/* stop them again */
		for (i = 0; i < THREAD_HASH_SIZE; ++i) {
			for (info = thread_table [i]; info; info = info->next) {
				if (info->skip || info->stopped_ip == NULL)
					continue;
#if defined(__MACH__) && MONO_MACH_ARCH_SUPPORTED
				result = thread_suspend (pthread_mach_thread_np (info->id));
#else
				result = pthread_kill (info->id, suspend_signal_num);
#endif
				if (result == 0) {
					++restarted_count;
				} else {
					info->skip = 1;
				}
			}
		}
		/* some threads might have died */
		num_threads_died += restart_count - restarted_count;
#if defined(__MACH__) && MONO_MACH_ARCH_SUPPORTED
		/* mach thread_resume is synchronous so we dont need to wait for them */
#else
		/* wait for the threads to signal their suspension
		   again */
		mono_sgen_wait_for_suspend_ack (restart_count);
#endif
	}

	return num_threads_died;
}

/* LOCKING: assumes the GC lock is held (by the stopping thread) */
static void
suspend_handler (int sig, siginfo_t *siginfo, void *context)
{
	SgenThreadInfo *info;
	pthread_t id;
	int stop_count;
	int old_errno = errno;
	gpointer regs [ARCH_NUM_REGS];
	gpointer stack_start;

	id = pthread_self ();
	info = mono_sgen_thread_info_lookup (id);
	info->stopped_domain = mono_domain_get ();
	info->stopped_ip = (gpointer) ARCH_SIGCTX_IP (context);
	stop_count = global_stop_count;
	/* duplicate signal */
	if (0 && info->stop_count == stop_count) {
		errno = old_errno;
		return;
	}
#ifdef HAVE_KW_THREAD
	/* update the remset info in the thread data structure */
	info->remset = remembered_set;
#endif
	stack_start = (char*) ARCH_SIGCTX_SP (context) - REDZONE_SIZE;
	/* If stack_start is not within the limits, then don't set it
	   in info and we will be restarted. */
	if (stack_start >= info->stack_start_limit && info->stack_start <= info->stack_end) {
		info->stack_start = stack_start;

		ARCH_COPY_SIGCTX_REGS (regs, context);
		info->stopped_regs = regs;
	} else {
		g_assert (!info->stack_start);
	}

	/* Notify the JIT */
	if (gc_callbacks.thread_suspend_func)
		gc_callbacks.thread_suspend_func (info->runtime_data, context);

	DEBUG (4, fprintf (gc_debug_file, "Posting suspend_ack_semaphore for suspend from %p %p\n", info, (gpointer)ARCH_GET_THREAD ()));
	/* notify the waiting thread */
	MONO_SEM_POST (suspend_ack_semaphore_ptr);
	info->stop_count = stop_count;

	/* wait until we receive the restart signal */
	do {
		info->signal = 0;
		sigsuspend (&suspend_signal_mask);
	} while (info->signal != restart_signal_num);

	DEBUG (4, fprintf (gc_debug_file, "Posting suspend_ack_semaphore for resume from %p %p\n", info, (gpointer)ARCH_GET_THREAD ()));
	/* notify the waiting thread */
	MONO_SEM_POST (suspend_ack_semaphore_ptr);

	errno = old_errno;
}

static void
restart_handler (int sig)
{
	SgenThreadInfo *info;
	int old_errno = errno;

	info = mono_sgen_thread_info_lookup (pthread_self ());
	info->signal = restart_signal_num;
	DEBUG (4, fprintf (gc_debug_file, "Restart handler in %p %p\n", info, (gpointer)ARCH_GET_THREAD ()));

	errno = old_errno;
}

static void
acquire_gc_locks (void)
{
	LOCK_INTERRUPTION;
}

static void
release_gc_locks (void)
{
	UNLOCK_INTERRUPTION;
}

static TV_DECLARE (stop_world_time);
static unsigned long max_pause_usec = 0;

/* LOCKING: assumes the GC lock is held */
static int
stop_world (int generation)
{
	int count;

	mono_profiler_gc_event (MONO_GC_EVENT_PRE_STOP_WORLD, generation);
	acquire_gc_locks ();

	update_current_thread_stack (&count);

	global_stop_count++;
	DEBUG (3, fprintf (gc_debug_file, "stopping world n %d from %p %p\n", global_stop_count, mono_sgen_thread_info_lookup (ARCH_GET_THREAD ()), (gpointer)ARCH_GET_THREAD ()));
	TV_GETTIME (stop_world_time);
	count = mono_sgen_thread_handshake (suspend_signal_num);
	count -= restart_threads_until_none_in_managed_allocator ();
	g_assert (count >= 0);
	DEBUG (3, fprintf (gc_debug_file, "world stopped %d thread(s)\n", count));
	mono_profiler_gc_event (MONO_GC_EVENT_POST_STOP_WORLD, generation);
	return count;
}

/* LOCKING: assumes the GC lock is held */
static int
restart_world (int generation)
{
	int count, i;
	SgenThreadInfo *info;
	TV_DECLARE (end_sw);
	unsigned long usec;

	/* notify the profiler of the leftovers */
	if (G_UNLIKELY (mono_profiler_events & MONO_PROFILE_GC_MOVES)) {
		if (moved_objects_idx) {
			mono_profiler_gc_moves (moved_objects, moved_objects_idx);
			moved_objects_idx = 0;
		}
	}
	mono_profiler_gc_event (MONO_GC_EVENT_PRE_START_WORLD, generation);
	for (i = 0; i < THREAD_HASH_SIZE; ++i) {
		for (info = thread_table [i]; info; info = info->next) {
			info->stack_start = NULL;
			info->stopped_regs = NULL;
		}
	}

	release_gc_locks ();

	count = mono_sgen_thread_handshake (restart_signal_num);
	TV_GETTIME (end_sw);
	usec = TV_ELAPSED (stop_world_time, end_sw);
	max_pause_usec = MAX (usec, max_pause_usec);
	DEBUG (2, fprintf (gc_debug_file, "restarted %d thread(s) (pause time: %d usec, max: %d)\n", count, (int)usec, (int)max_pause_usec));
	mono_profiler_gc_event (MONO_GC_EVENT_POST_START_WORLD, generation);
	return count;
}

#endif /* USE_SIGNAL_BASED_START_STOP_WORLD */

int
mono_sgen_get_current_collection_generation (void)
{
	return current_collection_generation;
}

void
mono_gc_set_gc_callbacks (MonoGCCallbacks *callbacks)
{
	gc_callbacks = *callbacks;
}

MonoGCCallbacks *
mono_gc_get_gc_callbacks ()
{
	return &gc_callbacks;
}

/* Variables holding start/end nursery so it won't have to be passed at every call */
static void *scan_area_arg_start, *scan_area_arg_end;

void
mono_gc_conservatively_scan_area (void *start, void *end)
{
	conservatively_pin_objects_from (start, end, scan_area_arg_start, scan_area_arg_end, PIN_TYPE_STACK);
}

void*
mono_gc_scan_object (void *obj)
{
	if (current_collection_generation == GENERATION_NURSERY)
		major_collector.copy_object (&obj, &gray_queue);
	else
		major_collector.copy_or_mark_object (&obj, &gray_queue);
	return obj;
}

/*
 * Mark from thread stacks and registers.
 */
static void
scan_thread_data (void *start_nursery, void *end_nursery, gboolean precise)
{
	int i;
	SgenThreadInfo *info;

	scan_area_arg_start = start_nursery;
	scan_area_arg_end = end_nursery;

	for (i = 0; i < THREAD_HASH_SIZE; ++i) {
		for (info = thread_table [i]; info; info = info->next) {
			if (info->skip) {
				DEBUG (3, fprintf (gc_debug_file, "Skipping dead thread %p, range: %p-%p, size: %td\n", info, info->stack_start, info->stack_end, (char*)info->stack_end - (char*)info->stack_start));
				continue;
			}
			DEBUG (3, fprintf (gc_debug_file, "Scanning thread %p, range: %p-%p, size: %td, pinned=%d\n", info, info->stack_start, info->stack_end, (char*)info->stack_end - (char*)info->stack_start, next_pin_slot));
			if (gc_callbacks.thread_mark_func && !conservative_stack_mark)
				gc_callbacks.thread_mark_func (info->runtime_data, info->stack_start, info->stack_end, precise);
			else if (!precise)
				conservatively_pin_objects_from (info->stack_start, info->stack_end, start_nursery, end_nursery, PIN_TYPE_STACK);

			if (!precise)
				conservatively_pin_objects_from (info->stopped_regs, info->stopped_regs + ARCH_NUM_REGS,
						start_nursery, end_nursery, PIN_TYPE_STACK);
		}
	}
}

static void
find_pinning_ref_from_thread (char *obj, size_t size)
{
	int i, j;
	SgenThreadInfo *info;
	char *endobj = obj + size;

	for (i = 0; i < THREAD_HASH_SIZE; ++i) {
		for (info = thread_table [i]; info; info = info->next) {
			char **start = (char**)info->stack_start;
			if (info->skip)
				continue;
			while (start < (char**)info->stack_end) {
				if (*start >= obj && *start < endobj) {
					DEBUG (0, fprintf (gc_debug_file, "Object %p referenced in thread %p (id %p) at %p, stack: %p-%p\n", obj, info, (gpointer)info->id, start, info->stack_start, info->stack_end));
				}
				start++;
			}

			for (j = 0; j < ARCH_NUM_REGS; ++j) {
				mword w = (mword)info->stopped_regs [j];

				if (w >= (mword)obj && w < (mword)obj + size)
					DEBUG (0, fprintf (gc_debug_file, "Object %p referenced in saved reg %d of thread %p (id %p)\n", obj, j, info, (gpointer)info->id));
			}
		}
	}
}

static gboolean
ptr_on_stack (void *ptr)
{
	gpointer stack_start = &stack_start;
	SgenThreadInfo *info = mono_sgen_thread_info_lookup (ARCH_GET_THREAD ());

	if (ptr >= stack_start && ptr < (gpointer)info->stack_end)
		return TRUE;
	return FALSE;
}

static mword*
handle_remset (mword *p, void *start_nursery, void *end_nursery, gboolean global, GrayQueue *queue)
{
	void **ptr;
	mword count;
	mword desc;

	if (global)
		HEAVY_STAT (++stat_global_remsets_processed);
	else
		HEAVY_STAT (++stat_local_remsets_processed);

	/* FIXME: exclude stack locations */
	switch ((*p) & REMSET_TYPE_MASK) {
	case REMSET_LOCATION:
		ptr = (void**)(*p);
		//__builtin_prefetch (ptr);
		if (((void*)ptr < start_nursery || (void*)ptr >= end_nursery)) {
			gpointer old = *ptr;
			major_collector.copy_object (ptr, queue);
			DEBUG (9, fprintf (gc_debug_file, "Overwrote remset at %p with %p\n", ptr, *ptr));
			if (old)
				binary_protocol_ptr_update (ptr, old, *ptr, (gpointer)LOAD_VTABLE (*ptr), safe_object_get_size (*ptr));
			if (!global && *ptr >= start_nursery && *ptr < end_nursery) {
				/*
				 * If the object is pinned, each reference to it from nonpinned objects
				 * becomes part of the global remset, which can grow very large.
				 */
				DEBUG (9, fprintf (gc_debug_file, "Add to global remset because of pinning %p (%p %s)\n", ptr, *ptr, safe_name (*ptr)));
				mono_sgen_add_to_global_remset (ptr);
			}
		} else {
			DEBUG (9, fprintf (gc_debug_file, "Skipping remset at %p holding %p\n", ptr, *ptr));
		}
		return p + 1;
	case REMSET_RANGE:
		ptr = (void**)(*p & ~REMSET_TYPE_MASK);
		if (((void*)ptr >= start_nursery && (void*)ptr < end_nursery))
			return p + 2;
		count = p [1];
		while (count-- > 0) {
			major_collector.copy_object (ptr, queue);
			DEBUG (9, fprintf (gc_debug_file, "Overwrote remset at %p with %p (count: %d)\n", ptr, *ptr, (int)count));
			if (!global && *ptr >= start_nursery && *ptr < end_nursery)
				mono_sgen_add_to_global_remset (ptr);
			++ptr;
		}
		return p + 2;
	case REMSET_OBJECT:
		ptr = (void**)(*p & ~REMSET_TYPE_MASK);
		if (((void*)ptr >= start_nursery && (void*)ptr < end_nursery))
			return p + 1;
		major_collector.minor_scan_object ((char*)ptr, queue);
		return p + 1;
	case REMSET_VTYPE: {
		ptr = (void**)(*p & ~REMSET_TYPE_MASK);
		if (((void*)ptr >= start_nursery && (void*)ptr < end_nursery))
			return p + 3;
		desc = p [1];
		count = p [2];
		while (count-- > 0)
			ptr = (void**) major_collector.minor_scan_vtype ((char*)ptr, desc, start_nursery, end_nursery, queue);
		return p + 3;
	}
	default:
		g_assert_not_reached ();
	}
	return NULL;
}

#ifdef HEAVY_STATISTICS
static mword*
collect_store_remsets (RememberedSet *remset, mword *bumper)
{
	mword *p = remset->data;
	mword last = 0;
	mword last1 = 0;
	mword last2 = 0;

	while (p < remset->store_next) {
		switch ((*p) & REMSET_TYPE_MASK) {
		case REMSET_LOCATION:
			*bumper++ = *p;
			if (*p == last)
				++stat_saved_remsets_1;
			last = *p;
			if (*p == last1 || *p == last2) {
				++stat_saved_remsets_2;
			} else {
				last2 = last1;
				last1 = *p;
			}
			p += 1;
			break;
		case REMSET_RANGE:
			p += 2;
			break;
		case REMSET_OBJECT:
			p += 1;
			break;
		case REMSET_VTYPE:
			p += 3;
			break;
		default:
			g_assert_not_reached ();
		}
	}

	return bumper;
}

static void
remset_stats (void)
{
	RememberedSet *remset;
	int size = 0;
	SgenThreadInfo *info;
	int i;
	mword *addresses, *bumper, *p, *r;

	for (i = 0; i < THREAD_HASH_SIZE; ++i) {
		for (info = thread_table [i]; info; info = info->next) {
			for (remset = info->remset; remset; remset = remset->next)
				size += remset->store_next - remset->data;
		}
	}
	for (remset = freed_thread_remsets; remset; remset = remset->next)
		size += remset->store_next - remset->data;
	for (remset = global_remset; remset; remset = remset->next)
		size += remset->store_next - remset->data;

	bumper = addresses = mono_sgen_alloc_internal_dynamic (sizeof (mword) * size, INTERNAL_MEM_STATISTICS);

	for (i = 0; i < THREAD_HASH_SIZE; ++i) {
		for (info = thread_table [i]; info; info = info->next) {
			for (remset = info->remset; remset; remset = remset->next)
				bumper = collect_store_remsets (remset, bumper);
		}
	}
	for (remset = global_remset; remset; remset = remset->next)
		bumper = collect_store_remsets (remset, bumper);
	for (remset = freed_thread_remsets; remset; remset = remset->next)
		bumper = collect_store_remsets (remset, bumper);

	g_assert (bumper <= addresses + size);

	stat_store_remsets += bumper - addresses;

	sort_addresses ((void**)addresses, bumper - addresses);
	p = addresses;
	r = addresses + 1;
	while (r < bumper) {
		if (*r != *p)
			*++p = *r;
		++r;
	}

	stat_store_remsets_unique += p - addresses;

	mono_sgen_free_internal_dynamic (addresses, sizeof (mword) * size, INTERNAL_MEM_STATISTICS);
}
#endif

static void
clear_thread_store_remset_buffer (SgenThreadInfo *info)
{
	*info->store_remset_buffer_index_addr = 0;
	memset (*info->store_remset_buffer_addr, 0, sizeof (gpointer) * STORE_REMSET_BUFFER_SIZE);
}

static size_t
remset_byte_size (RememberedSet *remset)
{
	return sizeof (RememberedSet) + (remset->end_set - remset->data) * sizeof (gpointer);
}

static void
scan_from_remsets (void *start_nursery, void *end_nursery, GrayQueue *queue)
{
	int i;
	SgenThreadInfo *info;
	RememberedSet *remset;
	GenericStoreRememberedSet *store_remset;
	mword *p, *next_p, *store_pos;

#ifdef HEAVY_STATISTICS
	remset_stats ();
#endif

	/* the global one */
	for (remset = global_remset; remset; remset = remset->next) {
		DEBUG (4, fprintf (gc_debug_file, "Scanning global remset range: %p-%p, size: %td\n", remset->data, remset->store_next, remset->store_next - remset->data));
		store_pos = remset->data;
		for (p = remset->data; p < remset->store_next; p = next_p) {
			void **ptr = (void**)p [0];

			/*Ignore previously processed remset.*/
			if (!global_remset_location_was_not_added (ptr)) {
				next_p = p + 1;
				continue;
			}

			next_p = handle_remset (p, start_nursery, end_nursery, TRUE, queue);

			/* 
			 * Clear global remsets of locations which no longer point to the 
			 * nursery. Otherwise, they could grow indefinitely between major 
			 * collections.
			 *
			 * Since all global remsets are location remsets, we don't need to unmask the pointer.
			 */
			if (ptr_in_nursery (*ptr)) {
				*store_pos ++ = p [0];
				HEAVY_STAT (++stat_global_remsets_readded);
			}
		}

		/* Truncate the remset */
		remset->store_next = store_pos;
	}

	/* the generic store ones */
	store_remset = generic_store_remsets;
	while (store_remset) {
		GenericStoreRememberedSet *next = store_remset->next;

		for (i = 0; i < STORE_REMSET_BUFFER_SIZE - 1; ++i) {
			gpointer addr = store_remset->data [i];
			if (addr)
				handle_remset ((mword*)&addr, start_nursery, end_nursery, FALSE, queue);
		}

		mono_sgen_free_internal (store_remset, INTERNAL_MEM_STORE_REMSET);

		store_remset = next;
	}
	generic_store_remsets = NULL;

	/* the per-thread ones */
	for (i = 0; i < THREAD_HASH_SIZE; ++i) {
		for (info = thread_table [i]; info; info = info->next) {
			RememberedSet *next;
			int j;
			for (remset = info->remset; remset; remset = next) {
				DEBUG (4, fprintf (gc_debug_file, "Scanning remset for thread %p, range: %p-%p, size: %td\n", info, remset->data, remset->store_next, remset->store_next - remset->data));
				for (p = remset->data; p < remset->store_next;)
					p = handle_remset (p, start_nursery, end_nursery, FALSE, queue);
				remset->store_next = remset->data;
				next = remset->next;
				remset->next = NULL;
				if (remset != info->remset) {
					DEBUG (4, fprintf (gc_debug_file, "Freed remset at %p\n", remset->data));
					mono_sgen_free_internal_dynamic (remset, remset_byte_size (remset), INTERNAL_MEM_REMSET);
				}
			}
			for (j = 0; j < *info->store_remset_buffer_index_addr; ++j)
				handle_remset ((mword*)*info->store_remset_buffer_addr + j + 1, start_nursery, end_nursery, FALSE, queue);
			clear_thread_store_remset_buffer (info);
		}
	}

	/* the freed thread ones */
	while (freed_thread_remsets) {
		RememberedSet *next;
		remset = freed_thread_remsets;
		DEBUG (4, fprintf (gc_debug_file, "Scanning remset for freed thread, range: %p-%p, size: %td\n", remset->data, remset->store_next, remset->store_next - remset->data));
		for (p = remset->data; p < remset->store_next;)
			p = handle_remset (p, start_nursery, end_nursery, FALSE, queue);
		next = remset->next;
		DEBUG (4, fprintf (gc_debug_file, "Freed remset at %p\n", remset->data));
		mono_sgen_free_internal_dynamic (remset, remset_byte_size (remset), INTERNAL_MEM_REMSET);
		freed_thread_remsets = next;
	}
}

/*
 * Clear the info in the remembered sets: we're doing a major collection, so
 * the per-thread ones are not needed and the global ones will be reconstructed
 * during the copy.
 */
static void
clear_remsets (void)
{
	int i;
	SgenThreadInfo *info;
	RememberedSet *remset, *next;

	/* the global list */
	for (remset = global_remset; remset; remset = next) {
		remset->store_next = remset->data;
		next = remset->next;
		remset->next = NULL;
		if (remset != global_remset) {
			DEBUG (4, fprintf (gc_debug_file, "Freed remset at %p\n", remset->data));
			mono_sgen_free_internal_dynamic (remset, remset_byte_size (remset), INTERNAL_MEM_REMSET);
		}
	}
	/* the generic store ones */
	while (generic_store_remsets) {
		GenericStoreRememberedSet *gs_next = generic_store_remsets->next;
		mono_sgen_free_internal (generic_store_remsets, INTERNAL_MEM_STORE_REMSET);
		generic_store_remsets = gs_next;
	}
	/* the per-thread ones */
	for (i = 0; i < THREAD_HASH_SIZE; ++i) {
		for (info = thread_table [i]; info; info = info->next) {
			for (remset = info->remset; remset; remset = next) {
				remset->store_next = remset->data;
				next = remset->next;
				remset->next = NULL;
				if (remset != info->remset) {
					DEBUG (3, fprintf (gc_debug_file, "Freed remset at %p\n", remset->data));
					mono_sgen_free_internal_dynamic (remset, remset_byte_size (remset), INTERNAL_MEM_REMSET);
				}
			}
			clear_thread_store_remset_buffer (info);
		}
	}

	/* the freed thread ones */
	while (freed_thread_remsets) {
		next = freed_thread_remsets->next;
		DEBUG (4, fprintf (gc_debug_file, "Freed remset at %p\n", freed_thread_remsets->data));
		mono_sgen_free_internal_dynamic (freed_thread_remsets, remset_byte_size (freed_thread_remsets), INTERNAL_MEM_REMSET);
		freed_thread_remsets = next;
	}
}

/*
 * Clear the thread local TLAB variables for all threads.
 */
static void
clear_tlabs (void)
{
	SgenThreadInfo *info;
	int i;

	for (i = 0; i < THREAD_HASH_SIZE; ++i) {
		for (info = thread_table [i]; info; info = info->next) {
			/* A new TLAB will be allocated when the thread does its first allocation */
			*info->tlab_start_addr = NULL;
			*info->tlab_next_addr = NULL;
			*info->tlab_temp_end_addr = NULL;
			*info->tlab_real_end_addr = NULL;
		}
	}
}

/* LOCKING: assumes the GC lock is held */
static SgenThreadInfo*
gc_register_current_thread (void *addr)
{
	int hash;
	SgenThreadInfo* info = malloc (sizeof (SgenThreadInfo));
#ifndef HAVE_KW_THREAD
	SgenThreadInfo *__thread_info__ = info;
#endif

	if (!info)
		return NULL;

	memset (info, 0, sizeof (SgenThreadInfo));
#ifndef HAVE_KW_THREAD
	info->tlab_start = info->tlab_next = info->tlab_temp_end = info->tlab_real_end = NULL;

	g_assert (!pthread_getspecific (thread_info_key));
	pthread_setspecific (thread_info_key, info);
#else
	thread_info = info;
#endif

	info->id = ARCH_GET_THREAD ();
	info->stop_count = -1;
	info->skip = 0;
	info->signal = 0;
	info->stack_start = NULL;
	info->tlab_start_addr = &TLAB_START;
	info->tlab_next_addr = &TLAB_NEXT;
	info->tlab_temp_end_addr = &TLAB_TEMP_END;
	info->tlab_real_end_addr = &TLAB_REAL_END;
	info->store_remset_buffer_addr = &STORE_REMSET_BUFFER;
	info->store_remset_buffer_index_addr = &STORE_REMSET_BUFFER_INDEX;
	info->stopped_ip = NULL;
	info->stopped_domain = NULL;
	info->stopped_regs = NULL;

	binary_protocol_thread_register ((gpointer)info->id);

#ifdef HAVE_KW_THREAD
	tlab_next_addr = &tlab_next;
	store_remset_buffer_index_addr = &store_remset_buffer_index;
#endif

	/* try to get it with attributes first */
#if defined(HAVE_PTHREAD_GETATTR_NP) && defined(HAVE_PTHREAD_ATTR_GETSTACK)
	{
		size_t size;
		void *sstart;
		pthread_attr_t attr;
		pthread_getattr_np (pthread_self (), &attr);
		pthread_attr_getstack (&attr, &sstart, &size);
		info->stack_start_limit = sstart;
		info->stack_end = (char*)sstart + size;
		pthread_attr_destroy (&attr);
	}
#elif defined(HAVE_PTHREAD_GET_STACKSIZE_NP) && defined(HAVE_PTHREAD_GET_STACKADDR_NP)
		 info->stack_end = (char*)pthread_get_stackaddr_np (pthread_self ());
		 info->stack_start_limit = (char*)info->stack_end - pthread_get_stacksize_np (pthread_self ());
#else
	{
		/* FIXME: we assume the stack grows down */
		gsize stack_bottom = (gsize)addr;
		stack_bottom += 4095;
		stack_bottom &= ~4095;
		info->stack_end = (char*)stack_bottom;
	}
#endif

#ifdef HAVE_KW_THREAD
	stack_end = info->stack_end;
#endif

	/* hash into the table */
	hash = HASH_PTHREAD_T (info->id) % THREAD_HASH_SIZE;
	info->next = thread_table [hash];
	thread_table [hash] = info;

	info->remset = alloc_remset (DEFAULT_REMSET_SIZE, info);
	pthread_setspecific (remembered_set_key, info->remset);
#ifdef HAVE_KW_THREAD
	remembered_set = info->remset;
#endif

	STORE_REMSET_BUFFER = mono_sgen_alloc_internal (INTERNAL_MEM_STORE_REMSET);
	STORE_REMSET_BUFFER_INDEX = 0;

	DEBUG (3, fprintf (gc_debug_file, "registered thread %p (%p) (hash: %d)\n", info, (gpointer)info->id, hash));

	if (gc_callbacks.thread_attach_func)
		info->runtime_data = gc_callbacks.thread_attach_func ();

	return info;
}

static void
add_generic_store_remset_from_buffer (gpointer *buffer)
{
	GenericStoreRememberedSet *remset = mono_sgen_alloc_internal (INTERNAL_MEM_STORE_REMSET);
	memcpy (remset->data, buffer + 1, sizeof (gpointer) * (STORE_REMSET_BUFFER_SIZE - 1));
	remset->next = generic_store_remsets;
	generic_store_remsets = remset;
}

static void
unregister_current_thread (void)
{
	int hash;
	SgenThreadInfo *prev = NULL;
	SgenThreadInfo *p;
	RememberedSet *rset;
	ARCH_THREAD_TYPE id = ARCH_GET_THREAD ();

	binary_protocol_thread_unregister ((gpointer)id);

	hash = HASH_PTHREAD_T (id) % THREAD_HASH_SIZE;
	p = thread_table [hash];
	assert (p);
	DEBUG (3, fprintf (gc_debug_file, "unregister thread %p (%p)\n", p, (gpointer)p->id));
	while (!ARCH_THREAD_EQUALS (p->id, id)) {
		prev = p;
		p = p->next;
	}
	if (prev == NULL) {
		thread_table [hash] = p->next;
	} else {
		prev->next = p->next;
	}

	if (gc_callbacks.thread_detach_func) {
		gc_callbacks.thread_detach_func (p->runtime_data);
		p->runtime_data = NULL;
	}

	if (p->remset) {
		if (freed_thread_remsets) {
			for (rset = p->remset; rset->next; rset = rset->next)
				;
			rset->next = freed_thread_remsets;
			freed_thread_remsets = p->remset;
		} else {
			freed_thread_remsets = p->remset;
		}
	}
	if (*p->store_remset_buffer_index_addr)
		add_generic_store_remset_from_buffer (*p->store_remset_buffer_addr);
	mono_sgen_free_internal (*p->store_remset_buffer_addr, INTERNAL_MEM_STORE_REMSET);
	free (p);
}

static void
unregister_thread (void *k)
{
	g_assert (!mono_domain_get ());
	LOCK_GC;
	unregister_current_thread ();
	UNLOCK_GC;
}

gboolean
mono_gc_register_thread (void *baseptr)
{
	SgenThreadInfo *info;

	LOCK_GC;
	init_stats ();
	info = mono_sgen_thread_info_lookup (ARCH_GET_THREAD ());
	if (info == NULL) {
		info = gc_register_current_thread (baseptr);
	} else {
		/* The main thread might get registered before callbacks are set */
		if (gc_callbacks.thread_attach_func && !info->runtime_data)
			info->runtime_data = gc_callbacks.thread_attach_func ();
	}
	UNLOCK_GC;

	/* Need a better place to initialize this */
	if (!array_fill_vtable && mono_get_root_domain ()) {
		array_fill_vtable = mono_class_vtable (mono_get_root_domain (), mono_array_class_get (mono_defaults.byte_class, 1));
	}

	return info != NULL;
}

/*
 * mono_gc_set_stack_end:
 *
 *   Set the end of the current threads stack to STACK_END. The stack space between 
 * STACK_END and the real end of the threads stack will not be scanned during collections.
 */
void
mono_gc_set_stack_end (void *stack_end)
{
	SgenThreadInfo *info;

	LOCK_GC;
	info = mono_sgen_thread_info_lookup (ARCH_GET_THREAD ());
	if (info) {
		g_assert (stack_end < info->stack_end);
		info->stack_end = stack_end;
	}
	UNLOCK_GC;
}

#if USE_PTHREAD_INTERCEPT

typedef struct {
	void *(*start_routine) (void *);
	void *arg;
	int flags;
	MonoSemType registered;
} SgenThreadStartInfo;

static void*
gc_start_thread (void *arg)
{
	SgenThreadStartInfo *start_info = arg;
	SgenThreadInfo* info;
	void *t_arg = start_info->arg;
	void *(*start_func) (void*) = start_info->start_routine;
	void *result;
	int post_result;

	LOCK_GC;
	info = gc_register_current_thread (&result);
	UNLOCK_GC;
	post_result = MONO_SEM_POST (&(start_info->registered));
	g_assert (!post_result);
	result = start_func (t_arg);
	g_assert (!mono_domain_get ());
	/*
	 * this is done by the pthread key dtor
	LOCK_GC;
	unregister_current_thread ();
	UNLOCK_GC;
	*/

	return result;
}

int
mono_gc_pthread_create (pthread_t *new_thread, const pthread_attr_t *attr, void *(*start_routine)(void *), void *arg)
{
	SgenThreadStartInfo *start_info;
	int result;

	start_info = malloc (sizeof (SgenThreadStartInfo));
	if (!start_info)
		return ENOMEM;
	MONO_SEM_INIT (&(start_info->registered), 0);
	start_info->arg = arg;
	start_info->start_routine = start_routine;

	result = pthread_create (new_thread, attr, gc_start_thread, start_info);
	if (result == 0) {
		while (MONO_SEM_WAIT (&(start_info->registered)) != 0) {
			/*if (EINTR != errno) ABORT("sem_wait failed"); */
		}
	}
	MONO_SEM_DESTROY (&(start_info->registered));
	free (start_info);
	return result;
}

int
mono_gc_pthread_join (pthread_t thread, void **retval)
{
	return pthread_join (thread, retval);
}

int
mono_gc_pthread_detach (pthread_t thread)
{
	return pthread_detach (thread);
}

#endif /* USE_PTHREAD_INTERCEPT */

/*
 * ######################################################################
 * ########  Write barriers
 * ######################################################################
 */

/*
 * This causes the compile to extend the liveness of 'v' till the call to dummy_use
 */
static void
dummy_use (gpointer v) {
	__asm__ volatile ("" : "=r"(v) : "r"(v));
}


static RememberedSet*
alloc_remset (int size, gpointer id) {
	RememberedSet* res = mono_sgen_alloc_internal_dynamic (sizeof (RememberedSet) + (size * sizeof (gpointer)), INTERNAL_MEM_REMSET);
	res->store_next = res->data;
	res->end_set = res->data + size;
	res->next = NULL;
	DEBUG (4, fprintf (gc_debug_file, "Allocated remset size %d at %p for %p\n", size, res->data, id));
	return res;
}

/*
 * Note: the write barriers first do the needed GC work and then do the actual store:
 * this way the value is visible to the conservative GC scan after the write barrier
 * itself. If a GC interrupts the barrier in the middle, value will be kept alive by
 * the conservative scan, otherwise by the remembered set scan.
 */
void
mono_gc_wbarrier_set_field (MonoObject *obj, gpointer field_ptr, MonoObject* value)
{
	HEAVY_STAT (++stat_wbarrier_set_field);
	if (ptr_in_nursery (field_ptr)) {
		*(void**)field_ptr = value;
		return;
	}
	DEBUG (8, fprintf (gc_debug_file, "Adding remset at %p\n", field_ptr));
	if (use_cardtable) {
		*(void**)field_ptr = value;
		if (ptr_in_nursery (value))
			sgen_card_table_mark_address ((mword)field_ptr);
		dummy_use (value);
	} else {
		RememberedSet *rs;
		TLAB_ACCESS_INIT;

		LOCK_GC;
		rs = REMEMBERED_SET;
		if (rs->store_next < rs->end_set) {
			*(rs->store_next++) = (mword)field_ptr;
			*(void**)field_ptr = value;
			UNLOCK_GC;
			return;
		}
		rs = alloc_remset (rs->end_set - rs->data, (void*)1);
		rs->next = REMEMBERED_SET;
		REMEMBERED_SET = rs;
#ifdef HAVE_KW_THREAD
		mono_sgen_thread_info_lookup (ARCH_GET_THREAD ())->remset = rs;
#endif
		*(rs->store_next++) = (mword)field_ptr;
		*(void**)field_ptr = value;
		UNLOCK_GC;
	}
}

void
mono_gc_wbarrier_set_arrayref (MonoArray *arr, gpointer slot_ptr, MonoObject* value)
{
	HEAVY_STAT (++stat_wbarrier_set_arrayref);
	if (ptr_in_nursery (slot_ptr)) {
		*(void**)slot_ptr = value;
		return;
	}
	DEBUG (8, fprintf (gc_debug_file, "Adding remset at %p\n", slot_ptr));
	if (use_cardtable) {
		*(void**)slot_ptr = value;
		if (ptr_in_nursery (value))
			sgen_card_table_mark_address ((mword)slot_ptr);
		dummy_use (value);
	} else {
		RememberedSet *rs;
		TLAB_ACCESS_INIT;

		LOCK_GC;
		rs = REMEMBERED_SET;
		if (rs->store_next < rs->end_set) {
			*(rs->store_next++) = (mword)slot_ptr;
			*(void**)slot_ptr = value;
			UNLOCK_GC;
			return;
		}
		rs = alloc_remset (rs->end_set - rs->data, (void*)1);
		rs->next = REMEMBERED_SET;
		REMEMBERED_SET = rs;
#ifdef HAVE_KW_THREAD
		mono_sgen_thread_info_lookup (ARCH_GET_THREAD ())->remset = rs;
#endif
		*(rs->store_next++) = (mword)slot_ptr;
		*(void**)slot_ptr = value;
		UNLOCK_GC;
	}
}

void
mono_gc_wbarrier_arrayref_copy (gpointer dest_ptr, gpointer src_ptr, int count)
{
	HEAVY_STAT (++stat_wbarrier_arrayref_copy);
	/*This check can be done without taking a lock since dest_ptr array is pinned*/
	if (ptr_in_nursery (dest_ptr) || count <= 0) {
		memmove (dest_ptr, src_ptr, count * sizeof (gpointer));
		return;
	}

	if (use_cardtable) {
		gpointer *dest = dest_ptr;
		gpointer *src = src_ptr;

		/*overlapping that required backward copying*/
		if (src < dest && (src + count) > dest) {
			gpointer *start = dest;
			dest += count - 1;
			src += count - 1;

			for (; dest >= start; --src, --dest) {
				gpointer value = *src;
				*dest = value;
				if (ptr_in_nursery (value))
					sgen_card_table_mark_address ((mword)dest);
				dummy_use (value);
			}
		} else {
			gpointer *end = dest + count;
			for (; dest < end; ++src, ++dest) {
				gpointer value = *src;
				*dest = value;
				if (ptr_in_nursery (value))
					sgen_card_table_mark_address ((mword)dest);
				dummy_use (value);
			}
		}
	} else {
		RememberedSet *rs;
		TLAB_ACCESS_INIT;
		LOCK_GC;
		memmove (dest_ptr, src_ptr, count * sizeof (gpointer));

		rs = REMEMBERED_SET;
		DEBUG (8, fprintf (gc_debug_file, "Adding remset at %p, %d\n", dest_ptr, count));
		if (rs->store_next + 1 < rs->end_set) {
			*(rs->store_next++) = (mword)dest_ptr | REMSET_RANGE;
			*(rs->store_next++) = count;
			UNLOCK_GC;
			return;
		}
		rs = alloc_remset (rs->end_set - rs->data, (void*)1);
		rs->next = REMEMBERED_SET;
		REMEMBERED_SET = rs;
#ifdef HAVE_KW_THREAD
		mono_sgen_thread_info_lookup (ARCH_GET_THREAD ())->remset = rs;
#endif
		*(rs->store_next++) = (mword)dest_ptr | REMSET_RANGE;
		*(rs->store_next++) = count;

		UNLOCK_GC;
	}
}

static char *found_obj;

static void
find_object_for_ptr_callback (char *obj, size_t size, void *user_data)
{
	char *ptr = user_data;

	if (ptr >= obj && ptr < obj + size) {
		g_assert (!found_obj);
		found_obj = obj;
	}
}

/* for use in the debugger */
char* find_object_for_ptr (char *ptr);
char*
find_object_for_ptr (char *ptr)
{
	if (ptr >= nursery_section->data && ptr < nursery_section->end_data) {
		found_obj = NULL;
		mono_sgen_scan_area_with_callback (nursery_section->data, nursery_section->end_data,
				find_object_for_ptr_callback, ptr, TRUE);
		if (found_obj)
			return found_obj;
	}

	found_obj = NULL;
	mono_sgen_los_iterate_objects (find_object_for_ptr_callback, ptr);
	if (found_obj)
		return found_obj;

	/*
	 * Very inefficient, but this is debugging code, supposed to
	 * be called from gdb, so we don't care.
	 */
	found_obj = NULL;
	major_collector.iterate_objects (TRUE, TRUE, find_object_for_ptr_callback, ptr);
	return found_obj;
}

static void
evacuate_remset_buffer (void)
{
	gpointer *buffer;
	TLAB_ACCESS_INIT;

	buffer = STORE_REMSET_BUFFER;

	add_generic_store_remset_from_buffer (buffer);
	memset (buffer, 0, sizeof (gpointer) * STORE_REMSET_BUFFER_SIZE);

	STORE_REMSET_BUFFER_INDEX = 0;
}

void
mono_gc_wbarrier_generic_nostore (gpointer ptr)
{
	gpointer *buffer;
	int index;
	TLAB_ACCESS_INIT;

	HEAVY_STAT (++stat_wbarrier_generic_store);

#ifdef XDOMAIN_CHECKS_IN_WBARRIER
	/* FIXME: ptr_in_heap must be called with the GC lock held */
	if (xdomain_checks && *(MonoObject**)ptr && ptr_in_heap (ptr)) {
		char *start = find_object_for_ptr (ptr);
		MonoObject *value = *(MonoObject**)ptr;
		LOCK_GC;
		g_assert (start);
		if (start) {
			MonoObject *obj = (MonoObject*)start;
			if (obj->vtable->domain != value->vtable->domain)
				g_assert (is_xdomain_ref_allowed (ptr, start, obj->vtable->domain));
		}
		UNLOCK_GC;
	}
#endif

	if (*(gpointer*)ptr)
		binary_protocol_wbarrier (ptr, *(gpointer*)ptr, (gpointer)LOAD_VTABLE (*(gpointer*)ptr));

	if (ptr_in_nursery (ptr) || ptr_on_stack (ptr) || !ptr_in_nursery (*(gpointer*)ptr)) {
		DEBUG (8, fprintf (gc_debug_file, "Skipping remset at %p\n", ptr));
		return;
	}

	if (use_cardtable) {
		if (ptr_in_nursery(*(gpointer*)ptr))
			sgen_card_table_mark_address ((mword)ptr);
		return;
	}

	LOCK_GC;

	buffer = STORE_REMSET_BUFFER;
	index = STORE_REMSET_BUFFER_INDEX;
	/* This simple optimization eliminates a sizable portion of
	   entries.  Comparing it to the last but one entry as well
	   doesn't eliminate significantly more entries. */
	if (buffer [index] == ptr) {
		UNLOCK_GC;
		return;
	}

	DEBUG (8, fprintf (gc_debug_file, "Adding remset at %p\n", ptr));
	HEAVY_STAT (++stat_wbarrier_generic_store_remset);

	++index;
	if (index >= STORE_REMSET_BUFFER_SIZE) {
		evacuate_remset_buffer ();
		index = STORE_REMSET_BUFFER_INDEX;
		g_assert (index == 0);
		++index;
	}
	buffer [index] = ptr;
	STORE_REMSET_BUFFER_INDEX = index;

	UNLOCK_GC;
}

void
mono_gc_wbarrier_generic_store (gpointer ptr, MonoObject* value)
{
	DEBUG (8, fprintf (gc_debug_file, "Wbarrier store at %p to %p (%s)\n", ptr, value, value ? safe_name (value) : "null"));
	*(void**)ptr = value;
	if (ptr_in_nursery (value))
		mono_gc_wbarrier_generic_nostore (ptr);
	dummy_use (value);
}

void mono_gc_wbarrier_value_copy_bitmap (gpointer _dest, gpointer _src, int size, unsigned bitmap)
{
	mword *dest = _dest;
	mword *src = _src;

	while (size) {
		if (bitmap & 0x1)
			mono_gc_wbarrier_generic_store (dest, (MonoObject*)*src);
		else
			*dest = *src;
		++src;
		++dest;
		size -= SIZEOF_VOID_P;
		bitmap >>= 1;
	}
}


void
mono_gc_wbarrier_value_copy (gpointer dest, gpointer src, int count, MonoClass *klass)
{
	RememberedSet *rs;
	size_t size = count * mono_class_value_size (klass, NULL);
	TLAB_ACCESS_INIT;
	HEAVY_STAT (++stat_wbarrier_value_copy);
	g_assert (klass->valuetype);
	LOCK_GC;
	memmove (dest, src, size);
	if (use_cardtable) {
		sgen_card_table_mark_range ((mword)dest, size);
	} else {
		rs = REMEMBERED_SET;
		if (ptr_in_nursery (dest) || ptr_on_stack (dest) || !SGEN_CLASS_HAS_REFERENCES (klass)) {
			UNLOCK_GC;
			return;
		}
		g_assert (klass->gc_descr_inited);
		DEBUG (8, fprintf (gc_debug_file, "Adding value remset at %p, count %d, descr %p for class %s (%p)\n", dest, count, klass->gc_descr, klass->name, klass));

		if (rs->store_next + 3 < rs->end_set) {
			*(rs->store_next++) = (mword)dest | REMSET_VTYPE;
			*(rs->store_next++) = (mword)klass->gc_descr;
			*(rs->store_next++) = (mword)count;
			UNLOCK_GC;
			return;
		}
		rs = alloc_remset (rs->end_set - rs->data, (void*)1);
		rs->next = REMEMBERED_SET;
		REMEMBERED_SET = rs;
#ifdef HAVE_KW_THREAD
		mono_sgen_thread_info_lookup (ARCH_GET_THREAD ())->remset = rs;
#endif
		*(rs->store_next++) = (mword)dest | REMSET_VTYPE;
		*(rs->store_next++) = (mword)klass->gc_descr;
		*(rs->store_next++) = (mword)count;
	}
	UNLOCK_GC;
}

/**
 * mono_gc_wbarrier_object_copy:
 *
 * Write barrier to call when obj is the result of a clone or copy of an object.
 */
void
mono_gc_wbarrier_object_copy (MonoObject* obj, MonoObject *src)
{
	RememberedSet *rs;
	int size;

	TLAB_ACCESS_INIT;
	HEAVY_STAT (++stat_wbarrier_object_copy);
	rs = REMEMBERED_SET;
	DEBUG (6, fprintf (gc_debug_file, "Adding object remset for %p\n", obj));
	size = mono_object_class (obj)->instance_size;
	LOCK_GC;
	/* do not copy the sync state */
	memcpy ((char*)obj + sizeof (MonoObject), (char*)src + sizeof (MonoObject),
			size - sizeof (MonoObject));
	if (ptr_in_nursery (obj) || ptr_on_stack (obj)) {
		UNLOCK_GC;
		return;
	}
	if (rs->store_next < rs->end_set) {
		*(rs->store_next++) = (mword)obj | REMSET_OBJECT;
		UNLOCK_GC;
		return;
	}
	rs = alloc_remset (rs->end_set - rs->data, (void*)1);
	rs->next = REMEMBERED_SET;
	REMEMBERED_SET = rs;
#ifdef HAVE_KW_THREAD
	mono_sgen_thread_info_lookup (ARCH_GET_THREAD ())->remset = rs;
#endif
	*(rs->store_next++) = (mword)obj | REMSET_OBJECT;
	UNLOCK_GC;
}

/*
 * ######################################################################
 * ########  Collector debugging
 * ######################################################################
 */

const char*descriptor_types [] = {
	"run_length",
	"small_bitmap",
	"string",
	"complex",
	"vector",
	"array",
	"large_bitmap",
	"complex_arr"
};

void
describe_ptr (char *ptr)
{
	MonoVTable *vtable;
	mword desc;
	int type;
	char *start;

	if (ptr_in_nursery (ptr)) {
		printf ("Pointer inside nursery.\n");
	} else {
		if (mono_sgen_ptr_is_in_los (ptr, &start)) {
			if (ptr == start)
				printf ("Pointer is the start of object %p in LOS space.\n", start);
			else
				printf ("Pointer is at offset 0x%x of object %p in LOS space.\n", (int)(ptr - start), start);
			ptr = start;
		} else if (major_collector.ptr_is_in_non_pinned_space (ptr)) {
			printf ("Pointer inside oldspace.\n");
		} else if (major_collector.obj_is_from_pinned_alloc (ptr)) {
			printf ("Pointer is inside a pinned chunk.\n");
		} else {
			printf ("Pointer unknown.\n");
			return;
		}
	}

	if (object_is_pinned (ptr))
		printf ("Object is pinned.\n");

	if (object_is_forwarded (ptr))
		printf ("Object is forwared.\n");

	// FIXME: Handle pointers to the inside of objects
	vtable = (MonoVTable*)LOAD_VTABLE (ptr);

	printf ("VTable: %p\n", vtable);
	if (vtable == NULL) {
		printf ("VTable is invalid (empty).\n");
		return;
	}
	if (ptr_in_nursery (vtable)) {
		printf ("VTable is invalid (points inside nursery).\n");
		return;
	}
	printf ("Class: %s\n", vtable->klass->name);

	desc = ((GCVTable*)vtable)->desc;
	printf ("Descriptor: %lx\n", (long)desc);

	type = desc & 0x7;
	printf ("Descriptor type: %d (%s)\n", type, descriptor_types [type]);
}

static mword*
find_in_remset_loc (mword *p, char *addr, gboolean *found)
{
	void **ptr;
	mword count, desc;
	size_t skip_size;

	switch ((*p) & REMSET_TYPE_MASK) {
	case REMSET_LOCATION:
		if (*p == (mword)addr)
			*found = TRUE;
		return p + 1;
	case REMSET_RANGE:
		ptr = (void**)(*p & ~REMSET_TYPE_MASK);
		count = p [1];
		if ((void**)addr >= ptr && (void**)addr < ptr + count)
			*found = TRUE;
		return p + 2;
	case REMSET_OBJECT:
		ptr = (void**)(*p & ~REMSET_TYPE_MASK);
		count = safe_object_get_size ((MonoObject*)ptr); 
		count = ALIGN_UP (count);
		count /= sizeof (mword);
		if ((void**)addr >= ptr && (void**)addr < ptr + count)
			*found = TRUE;
		return p + 1;
	case REMSET_VTYPE:
		ptr = (void**)(*p & ~REMSET_TYPE_MASK);
		desc = p [1];
		count = p [2];

		switch (desc & 0x7) {
		case DESC_TYPE_RUN_LENGTH:
			OBJ_RUN_LEN_SIZE (skip_size, desc, ptr);
			break;
		case DESC_TYPE_SMALL_BITMAP:
			OBJ_BITMAP_SIZE (skip_size, desc, start);
			break;
		default:
			// FIXME:
			g_assert_not_reached ();
		}

		/* The descriptor includes the size of MonoObject */
		skip_size -= sizeof (MonoObject);
		skip_size *= count;
		if ((void**)addr >= ptr && (void**)addr < ptr + (skip_size / sizeof (gpointer)))
			*found = TRUE;

		return p + 3;
	default:
		g_assert_not_reached ();
	}
	return NULL;
}

/*
 * Return whenever ADDR occurs in the remembered sets
 */
static gboolean
find_in_remsets (char *addr)
{
	int i;
	SgenThreadInfo *info;
	RememberedSet *remset;
	GenericStoreRememberedSet *store_remset;
	mword *p;
	gboolean found = FALSE;

	/* the global one */
	for (remset = global_remset; remset; remset = remset->next) {
		DEBUG (4, fprintf (gc_debug_file, "Scanning global remset range: %p-%p, size: %td\n", remset->data, remset->store_next, remset->store_next - remset->data));
		for (p = remset->data; p < remset->store_next;) {
			p = find_in_remset_loc (p, addr, &found);
			if (found)
				return TRUE;
		}
	}

	/* the generic store ones */
	for (store_remset = generic_store_remsets; store_remset; store_remset = store_remset->next) {
		for (i = 0; i < STORE_REMSET_BUFFER_SIZE - 1; ++i) {
			if (store_remset->data [i] == addr)
				return TRUE;
		}
	}

	/* the per-thread ones */
	for (i = 0; i < THREAD_HASH_SIZE; ++i) {
		for (info = thread_table [i]; info; info = info->next) {
			int j;
			for (remset = info->remset; remset; remset = remset->next) {
				DEBUG (4, fprintf (gc_debug_file, "Scanning remset for thread %p, range: %p-%p, size: %td\n", info, remset->data, remset->store_next, remset->store_next - remset->data));
				for (p = remset->data; p < remset->store_next;) {
					p = find_in_remset_loc (p, addr, &found);
					if (found)
						return TRUE;
				}
			}
			for (j = 0; j < *info->store_remset_buffer_index_addr; ++j) {
				if ((*info->store_remset_buffer_addr) [j + 1] == addr)
					return TRUE;
			}
		}
	}

	/* the freed thread ones */
	for (remset = freed_thread_remsets; remset; remset = remset->next) {
		DEBUG (4, fprintf (gc_debug_file, "Scanning remset for freed thread, range: %p-%p, size: %td\n", remset->data, remset->store_next, remset->store_next - remset->data));
		for (p = remset->data; p < remset->store_next;) {
			p = find_in_remset_loc (p, addr, &found);
			if (found)
				return TRUE;
		}
	}

	return FALSE;
}

static gboolean missing_remsets;

/*
 * We let a missing remset slide if the target object is pinned,
 * because the store might have happened but the remset not yet added,
 * but in that case the target must be pinned.  We might theoretically
 * miss some missing remsets this way, but it's very unlikely.
 */
#undef HANDLE_PTR
#define HANDLE_PTR(ptr,obj)	do {	\
		if (*(ptr) && (char*)*(ptr) >= nursery_start && (char*)*(ptr) < nursery_next) {	\
		if (!find_in_remsets ((char*)(ptr)) && (!use_cardtable || !sgen_card_table_address_is_marked ((mword)ptr))) { \
                fprintf (gc_debug_file, "Oldspace->newspace reference %p at offset %td in object %p (%s.%s) not found in remsets.\n", *(ptr), (char*)(ptr) - (char*)(obj), (obj), ((MonoObject*)(obj))->vtable->klass->name_space, ((MonoObject*)(obj))->vtable->klass->name); \
		binary_protocol_missing_remset ((obj), (gpointer)LOAD_VTABLE ((obj)), (char*)(ptr) - (char*)(obj), *(ptr), (gpointer)LOAD_VTABLE(*(ptr)), object_is_pinned (*(ptr))); \
		if (!object_is_pinned (*(ptr)))				\
			missing_remsets = TRUE;				\
            } \
        } \
	} while (0)

/*
 * Check that each object reference which points into the nursery can
 * be found in the remembered sets.
 */
static void
check_consistency_callback (char *start, size_t size, void *dummy)
{
	GCVTable *vt = (GCVTable*)LOAD_VTABLE (start);
	DEBUG (8, fprintf (gc_debug_file, "Scanning object %p, vtable: %p (%s)\n", start, vt, vt->klass->name));

#define SCAN_OBJECT_ACTION
#include "sgen-scan-object.h"
}

/*
 * Perform consistency check of the heap.
 *
 * Assumes the world is stopped.
 */
static void
check_consistency (void)
{
	// Need to add more checks

	missing_remsets = FALSE;

	DEBUG (1, fprintf (gc_debug_file, "Begin heap consistency check...\n"));

	// Check that oldspace->newspace pointers are registered with the collector
	major_collector.iterate_objects (TRUE, TRUE, (IterateObjectCallbackFunc)check_consistency_callback, NULL);

	mono_sgen_los_iterate_objects ((IterateObjectCallbackFunc)check_consistency_callback, NULL);

	DEBUG (1, fprintf (gc_debug_file, "Heap consistency check done.\n"));

	if (!binary_protocol_is_enabled ())
		g_assert (!missing_remsets);
}


#undef HANDLE_PTR
#define HANDLE_PTR(ptr,obj)	do {					\
		if (*(ptr) && !LOAD_VTABLE (*(ptr)))						\
			g_error ("Could not load vtable for obj %p slot %d (size %d)", obj, (char*)ptr - (char*)obj, safe_object_get_size ((MonoObject*)obj));		\
	} while (0)

static void
check_major_refs_callback (char *start, size_t size, void *dummy)
{
#define SCAN_OBJECT_ACTION
#include "sgen-scan-object.h"
}

static void
check_major_refs (void)
{
	major_collector.iterate_objects (TRUE, TRUE, (IterateObjectCallbackFunc)check_major_refs_callback, NULL);
	mono_sgen_los_iterate_objects ((IterateObjectCallbackFunc)check_major_refs_callback, NULL);
}

/* Check that the reference is valid */
#undef HANDLE_PTR
#define HANDLE_PTR(ptr,obj)	do {	\
		if (*(ptr)) {	\
			g_assert (safe_name (*(ptr)) != NULL);	\
		}	\
	} while (0)

/*
 * check_object:
 *
 *   Perform consistency check on an object. Currently we only check that the
 * reference fields are valid.
 */
void
check_object (char *start)
{
	if (!start)
		return;

#include "sgen-scan-object.h"
}

/*
 * ######################################################################
 * ########  Other mono public interface functions.
 * ######################################################################
 */

#define REFS_SIZE 128
typedef struct {
	void *data;
	MonoGCReferences callback;
	int flags;
	int count;
	int called;
	MonoObject *refs [REFS_SIZE];
	uintptr_t offsets [REFS_SIZE];
} HeapWalkInfo;

#undef HANDLE_PTR
#define HANDLE_PTR(ptr,obj)	do {	\
		if (*(ptr)) {	\
			if (hwi->count == REFS_SIZE) {	\
				hwi->callback ((MonoObject*)start, mono_object_class (start), hwi->called? 0: size, hwi->count, hwi->refs, hwi->offsets, hwi->data);	\
				hwi->count = 0;	\
				hwi->called = 1;	\
			}	\
			hwi->offsets [hwi->count] = (char*)(ptr)-(char*)start;	\
			hwi->refs [hwi->count++] = *(ptr);	\
		}	\
	} while (0)

static void
collect_references (HeapWalkInfo *hwi, char *start, size_t size)
{
#include "sgen-scan-object.h"
}

static void
walk_references (char *start, size_t size, void *data)
{
	HeapWalkInfo *hwi = data;
	hwi->called = 0;
	hwi->count = 0;
	collect_references (hwi, start, size);
	if (hwi->count || !hwi->called)
		hwi->callback ((MonoObject*)start, mono_object_class (start), hwi->called? 0: size, hwi->count, hwi->refs, hwi->offsets, hwi->data);
}

/**
 * mono_gc_walk_heap:
 * @flags: flags for future use
 * @callback: a function pointer called for each object in the heap
 * @data: a user data pointer that is passed to callback
 *
 * This function can be used to iterate over all the live objects in the heap:
 * for each object, @callback is invoked, providing info about the object's
 * location in memory, its class, its size and the objects it references.
 * For each referenced object it's offset from the object address is
 * reported in the offsets array.
 * The object references may be buffered, so the callback may be invoked
 * multiple times for the same object: in all but the first call, the size
 * argument will be zero.
 * Note that this function can be only called in the #MONO_GC_EVENT_PRE_START_WORLD
 * profiler event handler.
 *
 * Returns: a non-zero value if the GC doesn't support heap walking
 */
int
mono_gc_walk_heap (int flags, MonoGCReferences callback, void *data)
{
	HeapWalkInfo hwi;

	hwi.flags = flags;
	hwi.callback = callback;
	hwi.data = data;

	clear_nursery_fragments (nursery_next);
	mono_sgen_scan_area_with_callback (nursery_section->data, nursery_section->end_data, walk_references, &hwi, FALSE);

	major_collector.iterate_objects (TRUE, TRUE, walk_references, &hwi);
	mono_sgen_los_iterate_objects (walk_references, &hwi);

	return 0;
}

void
mono_gc_collect (int generation)
{
	LOCK_GC;
	if (generation > 1)
		generation = 1;
	mono_profiler_gc_event (MONO_GC_EVENT_START, generation);
	stop_world (generation);
	if (generation == 0) {
		collect_nursery (0);
	} else {
		major_collection ("user request");
	}
	restart_world (generation);
	mono_profiler_gc_event (MONO_GC_EVENT_END, generation);
	UNLOCK_GC;
}

int
mono_gc_max_generation (void)
{
	return 1;
}

int
mono_gc_collection_count (int generation)
{
	if (generation == 0)
		return num_minor_gcs;
	return num_major_gcs;
}

int64_t
mono_gc_get_used_size (void)
{
	gint64 tot = 0;
	LOCK_GC;
	tot = los_memory_usage;
	tot += nursery_section->next_data - nursery_section->data;
	tot += major_collector.get_used_size ();
	/* FIXME: account for pinned objects */
	UNLOCK_GC;
	return tot;
}

int64_t
mono_gc_get_heap_size (void)
{
	return total_alloc;
}

void
mono_gc_disable (void)
{
	LOCK_GC;
	gc_disabled++;
	UNLOCK_GC;
}

void
mono_gc_enable (void)
{
	LOCK_GC;
	gc_disabled--;
	UNLOCK_GC;
}

int
mono_gc_get_los_limit (void)
{
	return MAX_SMALL_OBJ_SIZE;
}

gboolean
mono_object_is_alive (MonoObject* o)
{
	return TRUE;
}

int
mono_gc_get_generation (MonoObject *obj)
{
	if (ptr_in_nursery (obj))
		return 0;
	return 1;
}

void
mono_gc_enable_events (void)
{
}

void
mono_gc_weak_link_add (void **link_addr, MonoObject *obj, gboolean track)
{
	LOCK_GC;
	mono_gc_register_disappearing_link (obj, link_addr, track);
	UNLOCK_GC;
}

void
mono_gc_weak_link_remove (void **link_addr)
{
	LOCK_GC;
	mono_gc_register_disappearing_link (NULL, link_addr, FALSE);
	UNLOCK_GC;
}

MonoObject*
mono_gc_weak_link_get (void **link_addr)
{
	if (!*link_addr)
		return NULL;
	return (MonoObject*) REVEAL_POINTER (*link_addr);
}

gboolean
mono_gc_ephemeron_array_add (MonoObject *obj)
{
	EphemeronLinkNode *node;

	LOCK_GC;

	node = mono_sgen_alloc_internal (INTERNAL_MEM_EPHEMERON_LINK);
	if (!node) {
		UNLOCK_GC;
		return FALSE;
	}
	node->array = (char*)obj;
	node->next = ephemeron_list;
	ephemeron_list = node;

	DEBUG (5, fprintf (gc_debug_file, "Registered ephemeron array %p\n", obj));

	UNLOCK_GC;
	return TRUE;
}

void*
mono_gc_make_descr_from_bitmap (gsize *bitmap, int numbits)
{
	if (numbits == 0) {
		return (void*)MAKE_ROOT_DESC (ROOT_DESC_BITMAP, 0);
	} else if (numbits < ((sizeof (*bitmap) * 8) - ROOT_DESC_TYPE_SHIFT)) {
		return (void*)MAKE_ROOT_DESC (ROOT_DESC_BITMAP, bitmap [0]);
	} else {
		mword complex = alloc_complex_descriptor (bitmap, numbits);
		return (void*)MAKE_ROOT_DESC (ROOT_DESC_COMPLEX, complex);
	}
}

 static void *all_ref_root_descrs [32];

void*
mono_gc_make_root_descr_all_refs (int numbits)
{
	gsize *gc_bitmap;
	void *descr;

	if (numbits < 32 && all_ref_root_descrs [numbits])
		return all_ref_root_descrs [numbits];

	gc_bitmap = g_malloc0 (ALIGN_TO (numbits, 8) + 1);
	memset (gc_bitmap, 0xff, numbits / 8);
	if (numbits % 8)
		gc_bitmap [numbits / 8] = (1 << (numbits % 8)) - 1;
	descr = mono_gc_make_descr_from_bitmap (gc_bitmap, numbits);
	g_free (gc_bitmap);

	if (numbits < 32)
		all_ref_root_descrs [numbits] = descr;

	return descr;
}

void*
mono_gc_make_root_descr_user (MonoGCRootMarkFunc marker)
{
	void *descr;

	g_assert (user_descriptors_next < MAX_USER_DESCRIPTORS);
	descr = (void*)MAKE_ROOT_DESC (ROOT_DESC_USER, (mword)user_descriptors_next);
	user_descriptors [user_descriptors_next ++] = marker;

	return descr;
}

void*
mono_gc_alloc_fixed (size_t size, void *descr)
{
	/* FIXME: do a single allocation */
	void *res = calloc (1, size);
	if (!res)
		return NULL;
	if (!mono_gc_register_root (res, size, descr)) {
		free (res);
		res = NULL;
	}
	return res;
}

void
mono_gc_free_fixed (void* addr)
{
	mono_gc_deregister_root (addr);
	free (addr);
}

void*
mono_gc_invoke_with_gc_lock (MonoGCLockedCallbackFunc func, void *data)
{
	void *result;
	LOCK_INTERRUPTION;
	result = func (data);
	UNLOCK_INTERRUPTION;
	return result;
}

gboolean
mono_gc_is_gc_thread (void)
{
	gboolean result;
	LOCK_GC;
        result = mono_sgen_thread_info_lookup (ARCH_GET_THREAD ()) != NULL;
	UNLOCK_GC;
	return result;
}

void
mono_gc_base_init (void)
{
	char *env;
	char **opts, **ptr;
	char *major_collector_opt = NULL;
	struct sigaction sinfo;
	glong max_heap = 0;

	/* the gc_initialized guard seems to imply this method is
	   idempotent, but LOCK_INIT(gc_mutex) might not be.  It's
	   defined in sgen-gc.h as nothing, so there's no danger at
	   present. */
	LOCK_INIT (gc_mutex);
	LOCK_GC;
	if (gc_initialized) {
		UNLOCK_GC;
		return;
	}
	pagesize = mono_pagesize ();
	gc_debug_file = stdout;

	LOCK_INIT (interruption_mutex);
	LOCK_INIT (global_remset_mutex);
	LOCK_INIT (pin_queue_mutex);

	if ((env = getenv ("MONO_GC_PARAMS"))) {
		opts = g_strsplit (env, ",", -1);
		for (ptr = opts; *ptr; ++ptr) {
			char *opt = *ptr;
			if (g_str_has_prefix (opt, "major=")) {
				opt = strchr (opt, '=') + 1;
				major_collector_opt = g_strdup (opt);
			}
		}
	} else {
		opts = NULL;
	}

	init_stats ();
	mono_sgen_init_internal_allocator ();

	mono_sgen_register_fixed_internal_mem_type (INTERNAL_MEM_FRAGMENT, sizeof (Fragment));
	mono_sgen_register_fixed_internal_mem_type (INTERNAL_MEM_SECTION, SGEN_SIZEOF_GC_MEM_SECTION);
	mono_sgen_register_fixed_internal_mem_type (INTERNAL_MEM_FINALIZE_ENTRY, sizeof (FinalizeEntry));
	mono_sgen_register_fixed_internal_mem_type (INTERNAL_MEM_DISLINK, sizeof (DisappearingLink));
	mono_sgen_register_fixed_internal_mem_type (INTERNAL_MEM_ROOT_RECORD, sizeof (RootRecord));
	mono_sgen_register_fixed_internal_mem_type (INTERNAL_MEM_GRAY_QUEUE, sizeof (GrayQueueSection));
	g_assert (sizeof (GenericStoreRememberedSet) == sizeof (gpointer) * STORE_REMSET_BUFFER_SIZE);
	mono_sgen_register_fixed_internal_mem_type (INTERNAL_MEM_STORE_REMSET, sizeof (GenericStoreRememberedSet));
	mono_sgen_register_fixed_internal_mem_type (INTERNAL_MEM_EPHEMERON_LINK, sizeof (EphemeronLinkNode));

	if (!major_collector_opt || !strcmp (major_collector_opt, "marksweep")) {
		mono_sgen_marksweep_init (&major_collector);
	} else if (!major_collector_opt || !strcmp (major_collector_opt, "marksweep-fixed")) {
		mono_sgen_marksweep_fixed_init (&major_collector);
	} else if (!major_collector_opt || !strcmp (major_collector_opt, "marksweep-par")) {
		mono_sgen_marksweep_par_init (&major_collector);
		workers_init (mono_cpu_count ());
	} else if (!major_collector_opt || !strcmp (major_collector_opt, "marksweep-fixed-par")) {
		mono_sgen_marksweep_fixed_par_init (&major_collector);
		workers_init (mono_cpu_count ());
	} else if (!strcmp (major_collector_opt, "copying")) {
		mono_sgen_copying_init (&major_collector);
	} else {
		fprintf (stderr, "Unknown major collector `%s'.\n", major_collector_opt);
		exit (1);
	}

#ifdef SGEN_HAVE_CARDTABLE
	use_cardtable = major_collector.supports_cardtable;
#else
	use_cardtable = FALSE;
#endif

	/* Keep this the default for now */
	conservative_stack_mark = TRUE;

	if (opts) {
		for (ptr = opts; *ptr; ++ptr) {
			char *opt = *ptr;
			if (g_str_has_prefix (opt, "major="))
				continue;
			if (g_str_has_prefix (opt, "wbarrier=")) {
				opt = strchr (opt, '=') + 1;
				if (strcmp (opt, "remset") == 0) {
					use_cardtable = FALSE;
				} else if (strcmp (opt, "cardtable") == 0) {
					if (!use_cardtable) {
						if (major_collector.supports_cardtable)
							fprintf (stderr, "The cardtable write barrier is not supported on this platform.\n");
						else
							fprintf (stderr, "The major collector does not support the cardtable write barrier.\n");
						exit (1);
					}
				}
				continue;
			}
			if (g_str_has_prefix (opt, "max-heap-size=")) {
				opt = strchr (opt, '=') + 1;
				if (*opt && mono_gc_parse_environment_string_extract_number (opt, &max_heap)) {
					if ((max_heap & (mono_pagesize () - 1))) {
						fprintf (stderr, "max-heap-size size must be a multiple of %d.\n", mono_pagesize ());
						exit (1);
					}
				} else {
					fprintf (stderr, "max-heap-size must be an integer.\n");
					exit (1);
				}
				continue;
			}
			if (g_str_has_prefix (opt, "stack-mark=")) {
				opt = strchr (opt, '=') + 1;
				if (!strcmp (opt, "precise")) {
					conservative_stack_mark = FALSE;
				} else if (!strcmp (opt, "conservative")) {
					conservative_stack_mark = TRUE;
				} else {
					fprintf (stderr, "Invalid value '%s' for stack-mark= option, possible values are: 'precise', 'conservative'.\n", opt);
					exit (1);
				}
				continue;
			}
#ifdef USER_CONFIG
			if (g_str_has_prefix (opt, "nursery-size=")) {
				long val;
				opt = strchr (opt, '=') + 1;
				if (*opt && mono_gc_parse_environment_string_extract_number (opt, &val)) {
					default_nursery_size = val;
#ifdef SGEN_ALIGN_NURSERY
					if ((val & (val - 1))) {
						fprintf (stderr, "The nursery size must be a power of two.\n");
						exit (1);
					}

					default_nursery_bits = 0;
					while (1 << (++ default_nursery_bits) != default_nursery_size)
						;
#endif
				} else {
					fprintf (stderr, "nursery-size must be an integer.\n");
					exit (1);
				}
				continue;
			}
#endif
			if (!(major_collector.handle_gc_param && major_collector.handle_gc_param (opt))) {
				fprintf (stderr, "MONO_GC_PARAMS must be a comma-delimited list of one or more of the following:\n");
				fprintf (stderr, "  max-heap-size=N (where N is an integer, possibly with a k, m or a g suffix)\n");
				fprintf (stderr, "  nursery-size=N (where N is an integer, possibly with a k, m or a g suffix)\n");
				fprintf (stderr, "  major=COLLECTOR (where COLLECTOR is `marksweep', `marksweep-par' or `copying')\n");
				fprintf (stderr, "  wbarrier=WBARRIER (where WBARRIER is `remset' or `cardtable')\n");
				fprintf (stderr, "  stack-mark=MARK-METHOD (where MARK-METHOD is 'precise' or 'conservative')\n");
				if (major_collector.print_gc_param_usage)
					major_collector.print_gc_param_usage ();
				exit (1);
			}
		}
		g_strfreev (opts);
	}

	if (major_collector_opt)
		g_free (major_collector_opt);

	nursery_size = DEFAULT_NURSERY_SIZE;
	minor_collection_allowance = MIN_MINOR_COLLECTION_ALLOWANCE;
	init_heap_size_limits (max_heap);

	alloc_nursery ();

	if ((env = getenv ("MONO_GC_DEBUG"))) {
		opts = g_strsplit (env, ",", -1);
		for (ptr = opts; ptr && *ptr; ptr ++) {
			char *opt = *ptr;
			if (opt [0] >= '0' && opt [0] <= '9') {
				gc_debug_level = atoi (opt);
				opt++;
				if (opt [0] == ':')
					opt++;
				if (opt [0]) {
					char *rf = g_strdup_printf ("%s.%d", opt, getpid ());
					gc_debug_file = fopen (rf, "wb");
					if (!gc_debug_file)
						gc_debug_file = stderr;
					g_free (rf);
				}
			} else if (!strcmp (opt, "collect-before-allocs")) {
				collect_before_allocs = 1;
			} else if (g_str_has_prefix (opt, "collect-before-allocs=")) {
				char *arg = strchr (opt, '=') + 1;
				collect_before_allocs = atoi (arg);
			} else if (!strcmp (opt, "check-at-minor-collections")) {
				consistency_check_at_minor_collection = TRUE;
				nursery_clear_policy = CLEAR_AT_GC;
			} else if (!strcmp (opt, "xdomain-checks")) {
				xdomain_checks = TRUE;
			} else if (!strcmp (opt, "clear-at-gc")) {
				nursery_clear_policy = CLEAR_AT_GC;
			} else if (!strcmp (opt, "clear-nursery-at-gc")) {
				nursery_clear_policy = CLEAR_AT_GC;
			} else if (!strcmp (opt, "check-scan-starts")) {
				do_scan_starts_check = TRUE;
			} else if (g_str_has_prefix (opt, "heap-dump=")) {
				char *filename = strchr (opt, '=') + 1;
				nursery_clear_policy = CLEAR_AT_GC;
				heap_dump_file = fopen (filename, "w");
				if (heap_dump_file)
					fprintf (heap_dump_file, "<sgen-dump>\n");
#ifdef SGEN_BINARY_PROTOCOL
			} else if (g_str_has_prefix (opt, "binary-protocol=")) {
				char *filename = strchr (opt, '=') + 1;
				binary_protocol_init (filename);
#endif
			} else {
				fprintf (stderr, "Invalid format for the MONO_GC_DEBUG env variable: '%s'\n", env);
				fprintf (stderr, "The format is: MONO_GC_DEBUG=[l[:filename]|<option>]+ where l is a debug level 0-9.\n");
				fprintf (stderr, "Valid options are: collect-before-allocs[=<n>], check-at-minor-collections, xdomain-checks, clear-at-gc.\n");
				exit (1);
			}
		}
		g_strfreev (opts);
	}

	if (major_collector.post_param_init)
		major_collector.post_param_init ();

	suspend_ack_semaphore_ptr = &suspend_ack_semaphore;
	MONO_SEM_INIT (&suspend_ack_semaphore, 0);

	sigfillset (&sinfo.sa_mask);
	sinfo.sa_flags = SA_RESTART | SA_SIGINFO;
	sinfo.sa_sigaction = suspend_handler;
	if (sigaction (suspend_signal_num, &sinfo, NULL) != 0) {
		g_error ("failed sigaction");
	}

	sinfo.sa_handler = restart_handler;
	if (sigaction (restart_signal_num, &sinfo, NULL) != 0) {
		g_error ("failed sigaction");
	}

	sigfillset (&suspend_signal_mask);
	sigdelset (&suspend_signal_mask, restart_signal_num);

	global_remset = alloc_remset (1024, NULL);
	global_remset->next = NULL;

	pthread_key_create (&remembered_set_key, unregister_thread);

#ifndef HAVE_KW_THREAD
	pthread_key_create (&thread_info_key, NULL);
#endif

	if (use_cardtable)
		card_table_init ();

	gc_initialized = TRUE;
	UNLOCK_GC;
	mono_gc_register_thread (&sinfo);
}

int
mono_gc_get_suspend_signal (void)
{
	return suspend_signal_num;
}

enum {
	ATYPE_NORMAL,
	ATYPE_VECTOR,
	ATYPE_SMALL,
	ATYPE_NUM
};

#ifdef HAVE_KW_THREAD
#define EMIT_TLS_ACCESS(mb,dummy,offset)	do {	\
	mono_mb_emit_byte ((mb), MONO_CUSTOM_PREFIX);	\
	mono_mb_emit_byte ((mb), CEE_MONO_TLS);		\
	mono_mb_emit_i4 ((mb), (offset));		\
	} while (0)
#else

/* 
 * CEE_MONO_TLS requires the tls offset, not the key, so the code below only works on darwin,
 * where the two are the same.
 */
#ifdef __APPLE__
#define EMIT_TLS_ACCESS(mb,member,dummy)	do {	\
	mono_mb_emit_byte ((mb), MONO_CUSTOM_PREFIX);	\
	mono_mb_emit_byte ((mb), CEE_MONO_TLS);		\
	mono_mb_emit_i4 ((mb), thread_info_key);	\
	mono_mb_emit_icon ((mb), G_STRUCT_OFFSET (SgenThreadInfo, member));	\
	mono_mb_emit_byte ((mb), CEE_ADD);		\
	mono_mb_emit_byte ((mb), CEE_LDIND_I);		\
	} while (0)
#else
#define EMIT_TLS_ACCESS(mb,member,dummy)	do { g_error ("sgen is not supported when using --with-tls=pthread.\n"); } while (0)
#endif

#endif

#ifdef MANAGED_ALLOCATION
/* FIXME: Do this in the JIT, where specialized allocation sequences can be created
 * for each class. This is currently not easy to do, as it is hard to generate basic 
 * blocks + branches, but it is easy with the linear IL codebase.
 *
 * For this to work we'd need to solve the TLAB race, first.  Now we
 * require the allocator to be in a few known methods to make sure
 * that they are executed atomically via the restart mechanism.
 */
static MonoMethod*
create_allocator (int atype)
{
	int p_var, size_var;
	guint32 slowpath_branch, max_size_branch;
	MonoMethodBuilder *mb;
	MonoMethod *res;
	MonoMethodSignature *csig;
	static gboolean registered = FALSE;
	int tlab_next_addr_var, new_next_var;
	int num_params, i;
	const char *name = NULL;
	AllocatorWrapperInfo *info;

#ifdef HAVE_KW_THREAD
	int tlab_next_addr_offset = -1;
	int tlab_temp_end_offset = -1;

	MONO_THREAD_VAR_OFFSET (tlab_next_addr, tlab_next_addr_offset);
	MONO_THREAD_VAR_OFFSET (tlab_temp_end, tlab_temp_end_offset);

	g_assert (tlab_next_addr_offset != -1);
	g_assert (tlab_temp_end_offset != -1);
#endif

	if (!registered) {
		mono_register_jit_icall (mono_gc_alloc_obj, "mono_gc_alloc_obj", mono_create_icall_signature ("object ptr int"), FALSE);
		mono_register_jit_icall (mono_gc_alloc_vector, "mono_gc_alloc_vector", mono_create_icall_signature ("object ptr int int"), FALSE);
		registered = TRUE;
	}

	if (atype == ATYPE_SMALL) {
		num_params = 1;
		name = "AllocSmall";
	} else if (atype == ATYPE_NORMAL) {
		num_params = 1;
		name = "Alloc";
	} else if (atype == ATYPE_VECTOR) {
		num_params = 2;
		name = "AllocVector";
	} else {
		g_assert_not_reached ();
	}

	csig = mono_metadata_signature_alloc (mono_defaults.corlib, num_params);
	csig->ret = &mono_defaults.object_class->byval_arg;
	for (i = 0; i < num_params; ++i)
		csig->params [i] = &mono_defaults.int_class->byval_arg;

	mb = mono_mb_new (mono_defaults.object_class, name, MONO_WRAPPER_ALLOC);
	size_var = mono_mb_add_local (mb, &mono_defaults.int32_class->byval_arg);
	if (atype == ATYPE_NORMAL || atype == ATYPE_SMALL) {
		/* size = vtable->klass->instance_size; */
		mono_mb_emit_ldarg (mb, 0);
		mono_mb_emit_icon (mb, G_STRUCT_OFFSET (MonoVTable, klass));
		mono_mb_emit_byte (mb, CEE_ADD);
		mono_mb_emit_byte (mb, CEE_LDIND_I);
		mono_mb_emit_icon (mb, G_STRUCT_OFFSET (MonoClass, instance_size));
		mono_mb_emit_byte (mb, CEE_ADD);
		/* FIXME: assert instance_size stays a 4 byte integer */
		mono_mb_emit_byte (mb, CEE_LDIND_U4);
		mono_mb_emit_stloc (mb, size_var);
	} else if (atype == ATYPE_VECTOR) {
		MonoExceptionClause *clause;
		int pos, pos_leave;
		MonoClass *oom_exc_class;
		MonoMethod *ctor;

		/* n > 	MONO_ARRAY_MAX_INDEX -> OverflowException */
		mono_mb_emit_ldarg (mb, 1);
		mono_mb_emit_icon (mb, MONO_ARRAY_MAX_INDEX);
		pos = mono_mb_emit_short_branch (mb, CEE_BLE_UN_S);
		mono_mb_emit_exception (mb, "OverflowException", NULL);
		mono_mb_patch_short_branch (mb, pos);

		clause = mono_image_alloc0 (mono_defaults.corlib, sizeof (MonoExceptionClause));
		clause->try_offset = mono_mb_get_label (mb);

		/* vtable->klass->sizes.element_size */
		mono_mb_emit_ldarg (mb, 0);
		mono_mb_emit_icon (mb, G_STRUCT_OFFSET (MonoVTable, klass));
		mono_mb_emit_byte (mb, CEE_ADD);
		mono_mb_emit_byte (mb, CEE_LDIND_I);
		mono_mb_emit_icon (mb, G_STRUCT_OFFSET (MonoClass, sizes.element_size));
		mono_mb_emit_byte (mb, CEE_ADD);
		mono_mb_emit_byte (mb, CEE_LDIND_U4);

		/* * n */
		mono_mb_emit_ldarg (mb, 1);
		mono_mb_emit_byte (mb, CEE_MUL_OVF_UN);
		/* + sizeof (MonoArray) */
		mono_mb_emit_icon (mb, sizeof (MonoArray));
		mono_mb_emit_byte (mb, CEE_ADD_OVF_UN);
		mono_mb_emit_stloc (mb, size_var);

		pos_leave = mono_mb_emit_branch (mb, CEE_LEAVE);

		/* catch */
		clause->flags = MONO_EXCEPTION_CLAUSE_NONE;
		clause->try_len = mono_mb_get_pos (mb) - clause->try_offset;
		clause->data.catch_class = mono_class_from_name (mono_defaults.corlib,
				"System", "OverflowException");
		g_assert (clause->data.catch_class);
		clause->handler_offset = mono_mb_get_label (mb);

		oom_exc_class = mono_class_from_name (mono_defaults.corlib,
				"System", "OutOfMemoryException");
		g_assert (oom_exc_class);
		ctor = mono_class_get_method_from_name (oom_exc_class, ".ctor", 0);
		g_assert (ctor);

		mono_mb_emit_byte (mb, CEE_POP);
		mono_mb_emit_op (mb, CEE_NEWOBJ, ctor);
		mono_mb_emit_byte (mb, CEE_THROW);

		clause->handler_len = mono_mb_get_pos (mb) - clause->handler_offset;
		mono_mb_set_clauses (mb, 1, clause);
		mono_mb_patch_branch (mb, pos_leave);
		/* end catch */
	} else {
		g_assert_not_reached ();
	}

	/* size += ALLOC_ALIGN - 1; */
	mono_mb_emit_ldloc (mb, size_var);
	mono_mb_emit_icon (mb, ALLOC_ALIGN - 1);
	mono_mb_emit_byte (mb, CEE_ADD);
	/* size &= ~(ALLOC_ALIGN - 1); */
	mono_mb_emit_icon (mb, ~(ALLOC_ALIGN - 1));
	mono_mb_emit_byte (mb, CEE_AND);
	mono_mb_emit_stloc (mb, size_var);

	/* if (size > MAX_SMALL_OBJ_SIZE) goto slowpath */
	if (atype != ATYPE_SMALL) {
		mono_mb_emit_ldloc (mb, size_var);
		mono_mb_emit_icon (mb, MAX_SMALL_OBJ_SIZE);
		max_size_branch = mono_mb_emit_short_branch (mb, MONO_CEE_BGT_S);
	}

	/*
	 * We need to modify tlab_next, but the JIT only supports reading, so we read
	 * another tls var holding its address instead.
	 */

	/* tlab_next_addr (local) = tlab_next_addr (TLS var) */
	tlab_next_addr_var = mono_mb_add_local (mb, &mono_defaults.int_class->byval_arg);
	EMIT_TLS_ACCESS (mb, tlab_next_addr, tlab_next_addr_offset);
	mono_mb_emit_stloc (mb, tlab_next_addr_var);

	/* p = (void**)tlab_next; */
	p_var = mono_mb_add_local (mb, &mono_defaults.int_class->byval_arg);
	mono_mb_emit_ldloc (mb, tlab_next_addr_var);
	mono_mb_emit_byte (mb, CEE_LDIND_I);
	mono_mb_emit_stloc (mb, p_var);
	
	/* new_next = (char*)p + size; */
	new_next_var = mono_mb_add_local (mb, &mono_defaults.int_class->byval_arg);
	mono_mb_emit_ldloc (mb, p_var);
	mono_mb_emit_ldloc (mb, size_var);
	mono_mb_emit_byte (mb, CEE_CONV_I);
	mono_mb_emit_byte (mb, CEE_ADD);
	mono_mb_emit_stloc (mb, new_next_var);

	/* tlab_next = new_next */
	mono_mb_emit_ldloc (mb, tlab_next_addr_var);
	mono_mb_emit_ldloc (mb, new_next_var);
	mono_mb_emit_byte (mb, CEE_STIND_I);

	/* if (G_LIKELY (new_next < tlab_temp_end)) */
	mono_mb_emit_ldloc (mb, new_next_var);
	EMIT_TLS_ACCESS (mb, tlab_temp_end, tlab_temp_end_offset);
	slowpath_branch = mono_mb_emit_short_branch (mb, MONO_CEE_BLT_UN_S);

	/* Slowpath */
	if (atype != ATYPE_SMALL)
		mono_mb_patch_short_branch (mb, max_size_branch);

	mono_mb_emit_byte (mb, MONO_CUSTOM_PREFIX);
	mono_mb_emit_byte (mb, CEE_MONO_NOT_TAKEN);

	/* FIXME: mono_gc_alloc_obj takes a 'size_t' as an argument, not an int32 */
	mono_mb_emit_ldarg (mb, 0);
	mono_mb_emit_ldloc (mb, size_var);
	if (atype == ATYPE_NORMAL || atype == ATYPE_SMALL) {
		mono_mb_emit_icall (mb, mono_gc_alloc_obj);
	} else if (atype == ATYPE_VECTOR) {
		mono_mb_emit_ldarg (mb, 1);
		mono_mb_emit_icall (mb, mono_gc_alloc_vector);
	} else {
		g_assert_not_reached ();
	}
	mono_mb_emit_byte (mb, CEE_RET);

	/* Fastpath */
	mono_mb_patch_short_branch (mb, slowpath_branch);

	/* FIXME: Memory barrier */

	/* *p = vtable; */
	mono_mb_emit_ldloc (mb, p_var);
	mono_mb_emit_ldarg (mb, 0);
	mono_mb_emit_byte (mb, CEE_STIND_I);

	if (atype == ATYPE_VECTOR) {
		/* arr->max_length = max_length; */
		mono_mb_emit_ldloc (mb, p_var);
		mono_mb_emit_ldflda (mb, G_STRUCT_OFFSET (MonoArray, max_length));
		mono_mb_emit_ldarg (mb, 1);
		mono_mb_emit_byte (mb, CEE_STIND_I);
	}

	/* return p */
	mono_mb_emit_ldloc (mb, p_var);
	mono_mb_emit_byte (mb, CEE_RET);

	res = mono_mb_create_method (mb, csig, 8);
	mono_mb_free (mb);
	mono_method_get_header (res)->init_locals = FALSE;

	info = mono_image_alloc0 (mono_defaults.corlib, sizeof (AllocatorWrapperInfo));
	info->gc_name = "sgen";
	info->alloc_type = atype;
	mono_marshal_set_wrapper_info (res, info);

	return res;
}
#endif

const char *
mono_gc_get_gc_name (void)
{
	return "sgen";
}

static MonoMethod* alloc_method_cache [ATYPE_NUM];
static MonoMethod *write_barrier_method;

static gboolean
is_ip_in_managed_allocator (MonoDomain *domain, gpointer ip)
{
	MonoJitInfo *ji;
	MonoMethod *method;
	int i;

	if (!mono_thread_internal_current ())
		/* Happens during thread attach */
		return FALSE;

	if (!ip || !domain)
		return FALSE;
	ji = mono_jit_info_table_find (domain, ip);
	if (!ji)
		return FALSE;
	method = ji->method;

	if (method == write_barrier_method)
		return TRUE;
	for (i = 0; i < ATYPE_NUM; ++i)
		if (method == alloc_method_cache [i])
			return TRUE;
	return FALSE;
}

/*
 * Generate an allocator method implementing the fast path of mono_gc_alloc_obj ().
 * The signature of the called method is:
 * 	object allocate (MonoVTable *vtable)
 */
MonoMethod*
mono_gc_get_managed_allocator (MonoVTable *vtable, gboolean for_box)
{
#ifdef MANAGED_ALLOCATION
	MonoClass *klass = vtable->klass;

#ifdef HAVE_KW_THREAD
	int tlab_next_offset = -1;
	int tlab_temp_end_offset = -1;
	MONO_THREAD_VAR_OFFSET (tlab_next, tlab_next_offset);
	MONO_THREAD_VAR_OFFSET (tlab_temp_end, tlab_temp_end_offset);

	if (tlab_next_offset == -1 || tlab_temp_end_offset == -1)
		return NULL;
#endif

	if (!mono_runtime_has_tls_get ())
		return NULL;
	if (klass->instance_size > tlab_size)
		return NULL;
	if (klass->has_finalize || klass->marshalbyref || (mono_profiler_get_events () & MONO_PROFILE_ALLOCATIONS))
		return NULL;
	if (klass->rank)
		return NULL;
	if (klass->byval_arg.type == MONO_TYPE_STRING)
		return NULL;
	if (collect_before_allocs)
		return NULL;

	if (ALIGN_TO (klass->instance_size, ALLOC_ALIGN) < MAX_SMALL_OBJ_SIZE)
		return mono_gc_get_managed_allocator_by_type (ATYPE_SMALL);
	else
		return mono_gc_get_managed_allocator_by_type (ATYPE_NORMAL);
#else
	return NULL;
#endif
}

MonoMethod*
mono_gc_get_managed_array_allocator (MonoVTable *vtable, int rank)
{
#ifdef MANAGED_ALLOCATION
	MonoClass *klass = vtable->klass;

#ifdef HAVE_KW_THREAD
	int tlab_next_offset = -1;
	int tlab_temp_end_offset = -1;
	MONO_THREAD_VAR_OFFSET (tlab_next, tlab_next_offset);
	MONO_THREAD_VAR_OFFSET (tlab_temp_end, tlab_temp_end_offset);

	if (tlab_next_offset == -1 || tlab_temp_end_offset == -1)
		return NULL;
#endif

	if (rank != 1)
		return NULL;
	if (!mono_runtime_has_tls_get ())
		return NULL;
	if (mono_profiler_get_events () & MONO_PROFILE_ALLOCATIONS)
		return NULL;
	if (collect_before_allocs)
		return NULL;
	g_assert (!mono_class_has_finalizer (klass) && !klass->marshalbyref);

	return mono_gc_get_managed_allocator_by_type (ATYPE_VECTOR);
#else
	return NULL;
#endif
}

MonoMethod*
mono_gc_get_managed_allocator_by_type (int atype)
{
#ifdef MANAGED_ALLOCATION
	MonoMethod *res;

	if (!mono_runtime_has_tls_get ())
		return NULL;

	mono_loader_lock ();
	res = alloc_method_cache [atype];
	if (!res)
		res = alloc_method_cache [atype] = create_allocator (atype);
	mono_loader_unlock ();
	return res;
#else
	return NULL;
#endif
}

guint32
mono_gc_get_managed_allocator_types (void)
{
	return ATYPE_NUM;
}


MonoMethod*
mono_gc_get_write_barrier (void)
{
	MonoMethod *res;
	MonoMethodBuilder *mb;
	MonoMethodSignature *sig;
#ifdef MANAGED_WBARRIER
	int label_no_wb_1, label_no_wb_2, label_no_wb_3, label_no_wb_4, label_need_wb, label_slow_path;
#ifndef SGEN_ALIGN_NURSERY
	int label_continue_1, label_continue_2, label_no_wb_5;
	int dereferenced_var;
#endif
	int buffer_var, buffer_index_var, dummy_var;

#ifdef HAVE_KW_THREAD
	int stack_end_offset = -1, store_remset_buffer_offset = -1;
	int store_remset_buffer_index_offset = -1, store_remset_buffer_index_addr_offset = -1;

	MONO_THREAD_VAR_OFFSET (stack_end, stack_end_offset);
	g_assert (stack_end_offset != -1);
	MONO_THREAD_VAR_OFFSET (store_remset_buffer, store_remset_buffer_offset);
	g_assert (store_remset_buffer_offset != -1);
	MONO_THREAD_VAR_OFFSET (store_remset_buffer_index, store_remset_buffer_index_offset);
	g_assert (store_remset_buffer_index_offset != -1);
	MONO_THREAD_VAR_OFFSET (store_remset_buffer_index_addr, store_remset_buffer_index_addr_offset);
	g_assert (store_remset_buffer_index_addr_offset != -1);
#endif
#endif

	g_assert (!use_cardtable);

	// FIXME: Maybe create a separate version for ctors (the branch would be
	// correctly predicted more times)
	if (write_barrier_method)
		return write_barrier_method;

	/* Create the IL version of mono_gc_barrier_generic_store () */
	sig = mono_metadata_signature_alloc (mono_defaults.corlib, 1);
	sig->ret = &mono_defaults.void_class->byval_arg;
	sig->params [0] = &mono_defaults.int_class->byval_arg;

	mb = mono_mb_new (mono_defaults.object_class, "wbarrier", MONO_WRAPPER_WRITE_BARRIER);

#ifdef MANAGED_WBARRIER
	if (mono_runtime_has_tls_get ()) {
#ifdef SGEN_ALIGN_NURSERY
		// if (ptr_in_nursery (ptr)) return;
		/*
		 * Masking out the bits might be faster, but we would have to use 64 bit
		 * immediates, which might be slower.
		 */
		mono_mb_emit_ldarg (mb, 0);
		mono_mb_emit_icon (mb, DEFAULT_NURSERY_BITS);
		mono_mb_emit_byte (mb, CEE_SHR_UN);
		mono_mb_emit_icon (mb, (mword)nursery_start >> DEFAULT_NURSERY_BITS);
		label_no_wb_1 = mono_mb_emit_branch (mb, CEE_BEQ);

		// if (!ptr_in_nursery (*ptr)) return;
		mono_mb_emit_ldarg (mb, 0);
		mono_mb_emit_byte (mb, CEE_LDIND_I);
		mono_mb_emit_icon (mb, DEFAULT_NURSERY_BITS);
		mono_mb_emit_byte (mb, CEE_SHR_UN);
		mono_mb_emit_icon (mb, (mword)nursery_start >> DEFAULT_NURSERY_BITS);
		label_no_wb_2 = mono_mb_emit_branch (mb, CEE_BNE_UN);
#else

		// if (ptr < (nursery_start)) goto continue;
		mono_mb_emit_ldarg (mb, 0);
		mono_mb_emit_ptr (mb, (gpointer) nursery_start);
		label_continue_1 = mono_mb_emit_branch (mb, CEE_BLT);

		// if (ptr >= nursery_real_end)) goto continue;
		mono_mb_emit_ldarg (mb, 0);
		mono_mb_emit_ptr (mb, (gpointer) nursery_real_end);
		label_continue_2 = mono_mb_emit_branch (mb, CEE_BGE);

		// Otherwise return
		label_no_wb_1 = mono_mb_emit_branch (mb, CEE_BR);

		// continue:
		mono_mb_patch_branch (mb, label_continue_1);
		mono_mb_patch_branch (mb, label_continue_2);

		// Dereference and store in local var
		dereferenced_var = mono_mb_add_local (mb, &mono_defaults.int_class->byval_arg);
		mono_mb_emit_ldarg (mb, 0);
		mono_mb_emit_byte (mb, CEE_LDIND_I);
		mono_mb_emit_stloc (mb, dereferenced_var);

		// if (*ptr < nursery_start) return;
		mono_mb_emit_ldloc (mb, dereferenced_var);
		mono_mb_emit_ptr (mb, (gpointer) nursery_start);
		label_no_wb_2 = mono_mb_emit_branch (mb, CEE_BLT);

		// if (*ptr >= nursery_end) return;
		mono_mb_emit_ldloc (mb, dereferenced_var);
		mono_mb_emit_ptr (mb, (gpointer) nursery_real_end);
		label_no_wb_5 = mono_mb_emit_branch (mb, CEE_BGE);

#endif 
		// if (ptr >= stack_end) goto need_wb;
		mono_mb_emit_ldarg (mb, 0);
		EMIT_TLS_ACCESS (mb, stack_end, stack_end_offset);
		label_need_wb = mono_mb_emit_branch (mb, CEE_BGE_UN);

		// if (ptr >= stack_start) return;
		dummy_var = mono_mb_add_local (mb, &mono_defaults.int_class->byval_arg);
		mono_mb_emit_ldarg (mb, 0);
		mono_mb_emit_ldloc_addr (mb, dummy_var);
		label_no_wb_3 = mono_mb_emit_branch (mb, CEE_BGE_UN);

		// need_wb:
		mono_mb_patch_branch (mb, label_need_wb);

		// buffer = STORE_REMSET_BUFFER;
		buffer_var = mono_mb_add_local (mb, &mono_defaults.int_class->byval_arg);
		EMIT_TLS_ACCESS (mb, store_remset_buffer, store_remset_buffer_offset);
		mono_mb_emit_stloc (mb, buffer_var);

		// buffer_index = STORE_REMSET_BUFFER_INDEX;
		buffer_index_var = mono_mb_add_local (mb, &mono_defaults.int_class->byval_arg);
		EMIT_TLS_ACCESS (mb, store_remset_buffer_index, store_remset_buffer_index_offset);
		mono_mb_emit_stloc (mb, buffer_index_var);

		// if (buffer [buffer_index] == ptr) return;
		mono_mb_emit_ldloc (mb, buffer_var);
		mono_mb_emit_ldloc (mb, buffer_index_var);
		g_assert (sizeof (gpointer) == 4 || sizeof (gpointer) == 8);
		mono_mb_emit_icon (mb, sizeof (gpointer) == 4 ? 2 : 3);
		mono_mb_emit_byte (mb, CEE_SHL);
		mono_mb_emit_byte (mb, CEE_ADD);
		mono_mb_emit_byte (mb, CEE_LDIND_I);
		mono_mb_emit_ldarg (mb, 0);
		label_no_wb_4 = mono_mb_emit_branch (mb, CEE_BEQ);

		// ++buffer_index;
		mono_mb_emit_ldloc (mb, buffer_index_var);
		mono_mb_emit_icon (mb, 1);
		mono_mb_emit_byte (mb, CEE_ADD);
		mono_mb_emit_stloc (mb, buffer_index_var);

		// if (buffer_index >= STORE_REMSET_BUFFER_SIZE) goto slow_path;
		mono_mb_emit_ldloc (mb, buffer_index_var);
		mono_mb_emit_icon (mb, STORE_REMSET_BUFFER_SIZE);
		label_slow_path = mono_mb_emit_branch (mb, CEE_BGE);

		// buffer [buffer_index] = ptr;
		mono_mb_emit_ldloc (mb, buffer_var);
		mono_mb_emit_ldloc (mb, buffer_index_var);
		g_assert (sizeof (gpointer) == 4 || sizeof (gpointer) == 8);
		mono_mb_emit_icon (mb, sizeof (gpointer) == 4 ? 2 : 3);
		mono_mb_emit_byte (mb, CEE_SHL);
		mono_mb_emit_byte (mb, CEE_ADD);
		mono_mb_emit_ldarg (mb, 0);
		mono_mb_emit_byte (mb, CEE_STIND_I);

		// STORE_REMSET_BUFFER_INDEX = buffer_index;
		EMIT_TLS_ACCESS (mb, store_remset_buffer_index_addr, store_remset_buffer_index_addr_offset);
		mono_mb_emit_ldloc (mb, buffer_index_var);
		mono_mb_emit_byte (mb, CEE_STIND_I);

		// return;
		mono_mb_patch_branch (mb, label_no_wb_1);
		mono_mb_patch_branch (mb, label_no_wb_2);
		mono_mb_patch_branch (mb, label_no_wb_3);
		mono_mb_patch_branch (mb, label_no_wb_4);
#ifndef SGEN_ALIGN_NURSERY
		mono_mb_patch_branch (mb, label_no_wb_5);
#endif
		mono_mb_emit_byte (mb, CEE_RET);

		// slow path
		mono_mb_patch_branch (mb, label_slow_path);
	}
#endif

	mono_mb_emit_ldarg (mb, 0);
	mono_mb_emit_icall (mb, mono_gc_wbarrier_generic_nostore);
	mono_mb_emit_byte (mb, CEE_RET);

	res = mono_mb_create_method (mb, sig, 16);
	mono_mb_free (mb);

	mono_loader_lock ();
	if (write_barrier_method) {
		/* Already created */
		mono_free_method (res);
	} else {
		/* double-checked locking */
		mono_memory_barrier ();
		write_barrier_method = res;
	}
	mono_loader_unlock ();

	return write_barrier_method;
}

char*
mono_gc_get_description (void)
{
	return g_strdup ("sgen");
}

void
mono_gc_set_desktop_mode (void)
{
}

gboolean
mono_gc_is_moving (void)
{
	return TRUE;
}

gboolean
mono_gc_is_disabled (void)
{
	return FALSE;
}

void
mono_sgen_debug_printf (int level, const char *format, ...)
{
	va_list ap;

	if (level > gc_debug_level)
		return;

	va_start (ap, format);
	vfprintf (gc_debug_file, format, ap);
	va_end (ap);
}

FILE*
mono_sgen_get_logfile (void)
{
	return gc_debug_file;
}

#endif /* HAVE_SGEN_GC */<|MERGE_RESOLUTION|>--- conflicted
+++ resolved
@@ -2505,7 +2505,6 @@
 	TV_GETTIME (atv);
 	DEBUG (2, fprintf (gc_debug_file, "%s generation done\n", generation_name (generation)));
 
-<<<<<<< HEAD
 	/*
 	We must clear weak links that don't track resurrection before processing object ready for
 	finalization so they can be cleared before that.
@@ -2513,13 +2512,12 @@
 	null_link_in_range (copy_func, start_addr, end_addr, generation, TRUE, queue);
 	if (generation == GENERATION_OLD)
 		null_link_in_range (copy_func, start_addr, end_addr, GENERATION_NURSERY, TRUE, queue);
-=======
+
 	if (finalized_array == NULL && mono_sgen_need_bridge_processing ()) {
 		finalized_array_capacity = 32;
 		finalized_array = mono_sgen_alloc_internal_dynamic (sizeof (MonoObject*) * finalized_array_capacity, INTERNAL_MEM_BRIDGE_DATA);
 	}
 	finalized_array_entries = 0;
->>>>>>> 8eec8d7d
 
 	/* walk the finalization queue and move also the objects that need to be
 	 * finalized: use the finalized objects as new roots so the objects they depend
