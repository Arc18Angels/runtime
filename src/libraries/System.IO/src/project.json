{
  "frameworks": {
    "netstandard1.6": {
      "dependencies": {
<<<<<<< HEAD
        "Microsoft.NETCore.Platforms": "1.0.1",
=======
>>>>>>> dc76e699
        "Microsoft.TargetingPack.Private.CoreCLR": "1.1.0-beta-24512-03"
      },
      "imports": [
        "dotnet5.7"
      ]
    },
    "netstandard1.7": {
      "dependencies": {
        "Microsoft.TargetingPack.Private.CoreCLR": "1.1.0-beta-24512-03"
      },
      "imports": [
        "dotnet5.8"
      ]
    },
    "netcore50": {
      "dependencies": {
        "Microsoft.NETCore.Platforms": "1.0.1",
        "Microsoft.TargetingPack.Private.NETNative": "1.1.0-beta-24512-00",
        "System.Diagnostics.Contracts": "4.0.0",
        "System.Diagnostics.Debug": "4.0.10",
        "System.Diagnostics.Tools": "4.0.0",
        "System.Globalization": "4.0.0",
        "System.Runtime.Extensions": "4.0.10",
        "System.Text.Encoding.Extensions": "4.0.0",
        "System.Threading": "4.0.10",
        "System.Threading.Tasks": "4.0.10"
      }
    },
    "net462": {
      "dependencies": {
        "Microsoft.TargetingPack.NETFramework.v4.6": "1.0.1"
      }
    },
    "net463": {
      "dependencies": {
        "Microsoft.TargetingPack.NETFramework.v4.6": "1.0.1"
      }
    },
    "netstandard1.3": {
      "imports": [
        "netcore50"
      ],
      "dependencies": {
        "Microsoft.NETCore.Platforms": "1.0.1",
        "Microsoft.TargetingPack.Private.NETNative": "1.1.0-beta-24512-00",
        "System.Diagnostics.Contracts": "4.0.0",
        "System.Diagnostics.Debug": "4.0.10",
        "System.Diagnostics.Tools": "4.0.0",
        "System.Globalization": "4.0.0",
        "System.Runtime.Extensions": "4.0.10",
        "System.Text.Encoding.Extensions": "4.0.0",
        "System.Threading": "4.0.0",
        "System.Threading.Tasks": "4.0.10"
      }
    },
    "uap10.1": {
      "dependencies": {
        "Microsoft.TargetingPack.Private.NETNative": "1.1.0-beta-24512-00"
      }
    }
  }
}<|MERGE_RESOLUTION|>--- conflicted
+++ resolved
@@ -2,10 +2,6 @@
   "frameworks": {
     "netstandard1.6": {
       "dependencies": {
-<<<<<<< HEAD
-        "Microsoft.NETCore.Platforms": "1.0.1",
-=======
->>>>>>> dc76e699
         "Microsoft.TargetingPack.Private.CoreCLR": "1.1.0-beta-24512-03"
       },
       "imports": [
