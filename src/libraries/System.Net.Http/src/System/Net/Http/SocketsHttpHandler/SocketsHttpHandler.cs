--- conflicted
+++ resolved
@@ -3,10 +3,7 @@
 
 using System.Collections.Generic;
 using System.Diagnostics;
-<<<<<<< HEAD
-=======
 using System.IO;
->>>>>>> c5a3f49c
 using System.Net.Security;
 using System.Runtime.Versioning;
 using System.Threading;
@@ -368,8 +365,6 @@
         internal bool SupportsProxy => true;
         internal bool SupportsRedirectConfiguration => true;
 
-<<<<<<< HEAD
-=======
         /// <summary>
         /// When non-null, a custom callback used to open new connections.
         /// </summary>
@@ -396,7 +391,6 @@
             }
         }
 
->>>>>>> c5a3f49c
         public IDictionary<string, object?> Properties =>
             _settings._properties ?? (_settings._properties = new Dictionary<string, object?>());
 
