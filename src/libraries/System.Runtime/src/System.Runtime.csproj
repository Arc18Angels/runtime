<?xml version="1.0" encoding="utf-8"?>
<Project ToolsVersion="14.0" DefaultTargets="Build" xmlns="http://schemas.microsoft.com/developer/msbuild/2003">
  <Import Project="$([MSBuild]::GetDirectoryNameOfFileAbove($(MSBuildThisFileDirectory), dir.props))\dir.props" />
  <PropertyGroup>
    <ProjectGuid>{56B9D0A9-44D3-488E-8B42-C14A6E30CAB2}</ProjectGuid>
    <AssemblyName>System.Runtime</AssemblyName>
    <AssemblyVersion Condition="'$(TargetGroup)'=='netstandard1.5'">4.1.1.0</AssemblyVersion>
    <ContractProject Condition="'$(AssemblyVersion)'=='4.1.1.0'">../ref/4.1.0/System.Runtime.depproj</ContractProject>
    <IsPartialFacadeAssembly>true</IsPartialFacadeAssembly>
<<<<<<< HEAD
    <GenFacadesArgs Condition="'$(TargetGroup)' == 'uap101aot'">$(GenFacadesArgs) -ignoreMissingTypes</GenFacadesArgs>
=======
    <PackageTargetFramework Condition="'$(TargetGroup)'==''">netstandard1.7;uap10.1;netcoreapp1.2</PackageTargetFramework>
    <GenFacadesArgs Condition="'$(TargetGroup)' == 'uap101aot' Or '$(TargetGroup)' == 'netcoreapp1.2corert'">$(GenFacadesArgs) -ignoreMissingTypes</GenFacadesArgs>
    <NuGetTargetMoniker Condition="'$(TargetGroup)' == ''">.NETStandard,Version=v1.7</NuGetTargetMoniker>
>>>>>>> e81aab7e
  </PropertyGroup>
  <!-- Default configurations to help VS understand the configurations -->
  <PropertyGroup Condition="'$(Configuration)|$(Platform)' == 'Debug|AnyCPU'" />
  <PropertyGroup Condition="'$(Configuration)|$(Platform)' == 'Release|AnyCPU'" />
  <PropertyGroup Condition="'$(Configuration)|$(Platform)' == 'netstandard1.5_Debug|AnyCPU'" />
  <PropertyGroup Condition="'$(Configuration)|$(Platform)' == 'netstandard1.5_Release|AnyCPU'" />
  <PropertyGroup Condition="'$(Configuration)|$(Platform)' == 'uap101aot_Debug|AnyCPU'" />
  <PropertyGroup Condition="'$(Configuration)|$(Platform)' == 'uap101aot_Release|AnyCPU'" />
  <PropertyGroup Condition="'$(Configuration)|$(Platform)' == 'net461_Debug|AnyCPU'" />
  <PropertyGroup Condition="'$(Configuration)|$(Platform)' == 'net461_Release|AnyCPU'" />
  <ItemGroup Condition="'$(TargetGroup)' == 'net461' OR '$(TargetGroup)' == 'uap101aot' OR '$(TargetGroup)' == 'netcoreapp1.2corert'">
    <ContractProject Include="..\ref\System.Runtime.csproj">
      <TargetGroup>netstandard</TargetGroup>
    </ContractProject>
  </ItemGroup>
  <ItemGroup>
    <Compile Include="System.Runtime.Forwards.cs" />
  </ItemGroup>
<<<<<<< HEAD
  <ItemGroup Condition="'$(TargetGroup)' == 'netstandard1.5' or '$(TargetGroup)' == 'netstandard' or '$(TargetGroup)' == 'uap101aot'">
=======
  <ItemGroup Condition="'$(TargetGroup)' != 'net461'">
>>>>>>> e81aab7e
    <Compile Include="System\Action.cs" />
    <Compile Include="System\Function.cs" />
    <Compile Include="System\LazyOfTTMetadata.cs" />
    <Compile Include="System\Collections\Generic\ISet.cs" />
    <Compile Include="System\Runtime\CompilerServices\StrongBox.cs" />
    <Compile Include="System\Reflection\RuntimeReflectionExtensions.cs" />
    <Compile Include="System\Runtime\CompilerServices\Attributes.cs" />
    <Compile Include="System\IO\FileAttributes.cs" />
  </ItemGroup>
<<<<<<< HEAD
  <ItemGroup Condition="'$(TargetGroup)' == 'netstandard' or '$(TargetGroup)' == 'uap101aot'">
=======
  <ItemGroup Condition="'$(TargetGroup)' != 'net461' and '$(TargetGroup)' != 'netstandard1.5'">
>>>>>>> e81aab7e
    <Compile Include="System\Runtime\NgenServicingAttributes.cs" />
    <Compile Include="System\IO\HandleInheritability.cs" />
    <Compile Include="System\Runtime\ConstrainedExecution\PrePrepareMethodAttribute.cs" />
    <Compile Include="System\Runtime\CompilerServices\SpecialNameAttribute.cs" />
    <Compile Include="System\Threading\WaitHandleExtensions.cs" />
  </ItemGroup>
<<<<<<< HEAD
  <ItemGroup Condition="'$(TargetGroup)' == 'netstandard1.5' or '$(TargetGroup)' == 'netstandard'">
=======
  <ItemGroup Condition="'$(TargetGroup)'=='' or '$(TargetGroup)' == 'netstandard1.5'">
>>>>>>> e81aab7e
    <Compile Include="System\ComponentModel\DefaultValueAttribute.cs" />
  </ItemGroup>
  <ItemGroup>
<<<<<<< HEAD
    <ProjectReference Include="..\..\System.Private.Uri\src\System.Private.Uri.csproj" Condition="'$(TargetGroup)' == 'netstandard1.5' or '$(TargetGroup)' == 'netstandard' or '$(TargetGroup)' == 'uap101aot'" />
  </ItemGroup>
  <ItemGroup Condition="'$(TargetGroup)' == 'netstandard1.5' or '$(TargetGroup)' == 'netstandard' or '$(TargetGroup)' == 'uap101aot'">
=======
    <ProjectReference Include="..\..\System.Private.Uri\src\System.Private.Uri.csproj" Condition="'$(TargetGroup)' == '' or '$(TargetGroup)' == 'netstandard1.5'">
      <OSGroup>Windows_NT</OSGroup>
      <UndefineProperties>%(ProjectReference.UndefineProperties);TargetGroup</UndefineProperties>
    </ProjectReference>
    <ProjectReference Include="..\..\System.Private.Uri\src\System.Private.Uri.csproj" Condition="'$(TargetGroup)' == 'uap101aot' or '$(TargetGroup)' == 'netcoreapp1.2corert'">
      <OSGroup>Windows_NT</OSGroup>
    </ProjectReference>
  </ItemGroup>
  <ItemGroup Condition="'$(TargetGroup)' != 'net461'">
>>>>>>> e81aab7e
    <TargetingPackReference Include="System.Private.CoreLib" />
  </ItemGroup>
  <ItemGroup Condition="'$(TargetGroup)' == 'net461'">
    <TargetingPackReference Include="System" />
    <TargetingPackReference Include="System.Core" />
    <TargetingPackReference Include="System.ComponentModel.Composition" />
  </ItemGroup>
  <ItemGroup>
    <Reference Include="System.Private.CoreLib" />
  </ItemGroup>
  <Import Project="$([MSBuild]::GetDirectoryNameOfFileAbove($(MSBuildThisFileDirectory), dir.targets))\dir.targets" />
</Project><|MERGE_RESOLUTION|>--- conflicted
+++ resolved
@@ -7,13 +7,7 @@
     <AssemblyVersion Condition="'$(TargetGroup)'=='netstandard1.5'">4.1.1.0</AssemblyVersion>
     <ContractProject Condition="'$(AssemblyVersion)'=='4.1.1.0'">../ref/4.1.0/System.Runtime.depproj</ContractProject>
     <IsPartialFacadeAssembly>true</IsPartialFacadeAssembly>
-<<<<<<< HEAD
-    <GenFacadesArgs Condition="'$(TargetGroup)' == 'uap101aot'">$(GenFacadesArgs) -ignoreMissingTypes</GenFacadesArgs>
-=======
-    <PackageTargetFramework Condition="'$(TargetGroup)'==''">netstandard1.7;uap10.1;netcoreapp1.2</PackageTargetFramework>
     <GenFacadesArgs Condition="'$(TargetGroup)' == 'uap101aot' Or '$(TargetGroup)' == 'netcoreapp1.2corert'">$(GenFacadesArgs) -ignoreMissingTypes</GenFacadesArgs>
-    <NuGetTargetMoniker Condition="'$(TargetGroup)' == ''">.NETStandard,Version=v1.7</NuGetTargetMoniker>
->>>>>>> e81aab7e
   </PropertyGroup>
   <!-- Default configurations to help VS understand the configurations -->
   <PropertyGroup Condition="'$(Configuration)|$(Platform)' == 'Debug|AnyCPU'" />
@@ -32,11 +26,7 @@
   <ItemGroup>
     <Compile Include="System.Runtime.Forwards.cs" />
   </ItemGroup>
-<<<<<<< HEAD
-  <ItemGroup Condition="'$(TargetGroup)' == 'netstandard1.5' or '$(TargetGroup)' == 'netstandard' or '$(TargetGroup)' == 'uap101aot'">
-=======
   <ItemGroup Condition="'$(TargetGroup)' != 'net461'">
->>>>>>> e81aab7e
     <Compile Include="System\Action.cs" />
     <Compile Include="System\Function.cs" />
     <Compile Include="System\LazyOfTTMetadata.cs" />
@@ -46,40 +36,20 @@
     <Compile Include="System\Runtime\CompilerServices\Attributes.cs" />
     <Compile Include="System\IO\FileAttributes.cs" />
   </ItemGroup>
-<<<<<<< HEAD
-  <ItemGroup Condition="'$(TargetGroup)' == 'netstandard' or '$(TargetGroup)' == 'uap101aot'">
-=======
   <ItemGroup Condition="'$(TargetGroup)' != 'net461' and '$(TargetGroup)' != 'netstandard1.5'">
->>>>>>> e81aab7e
     <Compile Include="System\Runtime\NgenServicingAttributes.cs" />
     <Compile Include="System\IO\HandleInheritability.cs" />
     <Compile Include="System\Runtime\ConstrainedExecution\PrePrepareMethodAttribute.cs" />
     <Compile Include="System\Runtime\CompilerServices\SpecialNameAttribute.cs" />
     <Compile Include="System\Threading\WaitHandleExtensions.cs" />
   </ItemGroup>
-<<<<<<< HEAD
   <ItemGroup Condition="'$(TargetGroup)' == 'netstandard1.5' or '$(TargetGroup)' == 'netstandard'">
-=======
-  <ItemGroup Condition="'$(TargetGroup)'=='' or '$(TargetGroup)' == 'netstandard1.5'">
->>>>>>> e81aab7e
     <Compile Include="System\ComponentModel\DefaultValueAttribute.cs" />
   </ItemGroup>
   <ItemGroup>
-<<<<<<< HEAD
     <ProjectReference Include="..\..\System.Private.Uri\src\System.Private.Uri.csproj" Condition="'$(TargetGroup)' == 'netstandard1.5' or '$(TargetGroup)' == 'netstandard' or '$(TargetGroup)' == 'uap101aot'" />
   </ItemGroup>
-  <ItemGroup Condition="'$(TargetGroup)' == 'netstandard1.5' or '$(TargetGroup)' == 'netstandard' or '$(TargetGroup)' == 'uap101aot'">
-=======
-    <ProjectReference Include="..\..\System.Private.Uri\src\System.Private.Uri.csproj" Condition="'$(TargetGroup)' == '' or '$(TargetGroup)' == 'netstandard1.5'">
-      <OSGroup>Windows_NT</OSGroup>
-      <UndefineProperties>%(ProjectReference.UndefineProperties);TargetGroup</UndefineProperties>
-    </ProjectReference>
-    <ProjectReference Include="..\..\System.Private.Uri\src\System.Private.Uri.csproj" Condition="'$(TargetGroup)' == 'uap101aot' or '$(TargetGroup)' == 'netcoreapp1.2corert'">
-      <OSGroup>Windows_NT</OSGroup>
-    </ProjectReference>
-  </ItemGroup>
   <ItemGroup Condition="'$(TargetGroup)' != 'net461'">
->>>>>>> e81aab7e
     <TargetingPackReference Include="System.Private.CoreLib" />
   </ItemGroup>
   <ItemGroup Condition="'$(TargetGroup)' == 'net461'">
