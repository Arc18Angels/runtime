--- conflicted
+++ resolved
@@ -54,15 +54,9 @@
       <Uri>https://github.com/dotnet/arcade</Uri>
       <Sha>b3e949192067c8acdaaae35015534f76e92d79d4</Sha>
     </Dependency>
-<<<<<<< HEAD
-    <Dependency Name="Microsoft.DotNet.Build.Tasks.Installers" Version="7.0.0-beta.21603.6">
-      <Uri>https://github.com/dotnet/arcade</Uri>
-      <Sha>b3e949192067c8acdaaae35015534f76e92d79d4</Sha>
-=======
     <Dependency Name="Microsoft.DotNet.Build.Tasks.Installers" Version="7.0.0-beta.21606.3">
       <Uri>https://github.com/dotnet/arcade</Uri>
       <Sha>d312d907be65bc3cc8dedac12e01b27e4384d0e2</Sha>
->>>>>>> be609c34
     </Dependency>
     <Dependency Name="Microsoft.DotNet.Build.Tasks.Templating" Version="7.0.0-beta.21603.6">
       <Uri>https://github.com/dotnet/arcade</Uri>
@@ -132,15 +126,7 @@
       <Uri>https://github.com/dotnet/runtime-assets</Uri>
       <Sha>658e482c4af9a16cbe9ea0fae4c6e4281f1521b6</Sha>
     </Dependency>
-<<<<<<< HEAD
     <Dependency Name="System.Windows.Extensions.TestData" Version="7.0.0-beta.21603.1">
-=======
-    <Dependency Name="System.Text.RegularExpressions.TestData" Version="7.0.0-beta.21602.1">
-      <Uri>https://github.com/dotnet/runtime-assets</Uri>
-      <Sha>6003aa6296ad2bebdf8147de94afbea9b5f16264</Sha>
-    </Dependency>
-    <Dependency Name="System.Windows.Extensions.TestData" Version="7.0.0-beta.21602.1">
->>>>>>> be609c34
       <Uri>https://github.com/dotnet/runtime-assets</Uri>
       <Sha>658e482c4af9a16cbe9ea0fae4c6e4281f1521b6</Sha>
     </Dependency>
